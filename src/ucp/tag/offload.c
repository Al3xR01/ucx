/**
 * Copyright (C) Mellanox Technologies Ltd. 2001-2017.  ALL RIGHTS RESERVED.
 *
 * See file LICENSE for terms.
 */

#include "offload.h"
#include "eager.h"
#include "rndv.h"
#include <ucp/proto/proto.h>
#include <ucp/proto/proto_am.inl>
#include <ucp/core/ucp_context.h>
#include <ucp/core/ucp_request.h>
#include <ucp/core/ucp_mm.h>
#include <ucp/tag/tag_match.inl>
#include <ucs/datastruct/queue.h>
#include <ucs/sys/sys.h>


static UCS_F_ALWAYS_INLINE ucp_worker_iface_t*
ucp_tag_offload_iface(ucp_worker_t *worker)
{
    ucs_assert(!ucs_queue_is_empty(&worker->tm.offload.ifaces));

    return ucs_queue_head_elem_non_empty(&worker->tm.offload.ifaces,
                                         ucp_worker_iface_t, queue);
}

static UCS_F_ALWAYS_INLINE void
ucp_tag_offload_release_buf(ucp_request_t *req, ucp_worker_t *worker)
{
    ucp_worker_iface_t *iface;

    if (req->recv.rdesc != NULL) {
        ucs_mpool_put_inline(req->recv.rdesc);
    } else {
        iface = ucp_tag_offload_iface(worker);
        ucp_request_memory_dereg(worker->context, iface->rsc_index,
                                 req->recv.datatype, &req->recv.state);
    }
}

/* Tag consumed by the transport - need to remove it from expected queue */
void ucp_tag_offload_tag_consumed(uct_tag_context_t *self)
{
    ucp_request_t *req = ucs_container_of(self, ucp_request_t, recv.uct_ctx);
    ucs_queue_head_t *queue;

    queue = ucp_tag_exp_get_req_queue(&req->recv.worker->tm, req);
    ucs_queue_remove(queue, &req->recv.queue);
}

/* Message is scattered to user buffer by the transport, complete the request */
void ucp_tag_offload_completed(uct_tag_context_t *self, uct_tag_t stag,
                               uint64_t imm, size_t length, ucs_status_t status)
{
    ucp_request_t *req   = ucs_container_of(self, ucp_request_t, recv.uct_ctx);
    ucp_worker_t *worker = req->recv.worker;
    ucp_worker_iface_t *iface;

    req->recv.tag.info.sender_tag = stag;
    req->recv.tag.info.length     = length;

    if (ucs_unlikely(status != UCS_OK)) {
        ucp_tag_offload_release_buf(req, worker);
        goto out;
    }

    if (ucs_unlikely(imm)) {
        /* Sync send - need to send a reply */
        ucp_tag_offload_eager_sync_send_ack(req->recv.worker, imm, stag);
    }

    if (req->recv.rdesc != NULL) {
        status = ucp_dt_unpack(req->recv.datatype, req->recv.buffer,
                               req->recv.length, &req->recv.state,
                               req->recv.rdesc + 1, length,
                               UCP_RECV_DESC_FLAG_LAST);
        ucs_mpool_put_inline(req->recv.rdesc);
    } else {
        iface = ucp_tag_offload_iface(worker);
        ucp_request_memory_dereg(worker->context, iface->rsc_index,
                                 req->recv.datatype, &req->recv.state);
    }

    UCP_WORKER_STAT_TAG_OFFLOAD(req->recv.worker, MATCHED);
out:
    ucp_request_complete_tag_recv(req, status);
}

static UCS_F_ALWAYS_INLINE size_t
ucp_tag_offload_rkey_size(ucp_worker_t *worker)
{
    ucp_worker_iface_t *iface = ucp_tag_offload_iface(worker);
    ucp_context_t *context    = worker->context;
    ucp_md_index_t md_idx;

    md_idx = context->tl_rscs[iface->rsc_index].md_index;
    return context->tl_mds[md_idx].attr.rkey_packed_size;
}

static UCS_F_ALWAYS_INLINE size_t
ucp_tag_offload_copy_rkey(ucp_rndv_rts_hdr_t *rts, const void *rkey_buf,
                          size_t rkey_size)
{
    if (rkey_buf == NULL) {
        return 0;
    }

    ucs_assert(rts != NULL);
    memcpy(rts + 1, rkey_buf, rkey_size);
    rts->flags |= UCP_RNDV_RTS_FLAG_OFFLOAD | UCP_RNDV_RTS_FLAG_PACKED_RKEY;
    return rkey_size;
}

static UCS_F_ALWAYS_INLINE void
ucp_tag_offload_fill_rts(ucp_rndv_rts_hdr_t *rts, const ucp_request_hdr_t *hdr,
                         uint64_t stag, uint64_t addr, size_t size,
                         uint16_t flags)
{
    rts->super.tag = stag;
    rts->sreq      = *hdr;
    rts->address   = addr;
    rts->size      = size;
    rts->flags     = flags;
}

/* RNDV request matched by the transport. Need to proceed with SW based RNDV */
void ucp_tag_offload_rndv_cb(uct_tag_context_t *self, uct_tag_t stag,
                             const void *header, unsigned header_length,
                             ucs_status_t status)
{
    ucp_request_t *req        = ucs_container_of(self, ucp_request_t, recv.uct_ctx);
<<<<<<< HEAD
    ucp_worker_t *worker      = req->recv.worker;
    ucp_sw_rndv_hdr_t *sw_hdr = (ucp_sw_rndv_hdr_t*)header;
    ucp_rndv_rts_hdr_t *rts;
    size_t rkey_size;
=======
    ucp_context_t *ctx        = req->recv.worker->context;
>>>>>>> 850d55fe

    UCP_WORKER_STAT_TAG_OFFLOAD(worker, MATCHED_SW_RNDV);

    if (ucs_unlikely(status != UCS_OK)) {
        ucp_tag_offload_release_buf(req, worker);
        ucp_request_complete_tag_recv(req, status);
        return;
    }

<<<<<<< HEAD
    rkey_size = (sw_hdr->flags & UCP_RNDV_RTS_FLAG_PACKED_RKEY) ?
                ucp_tag_offload_rkey_size(worker) : 0;

    rts = alloca(sizeof(*rts) + rkey_size);

    ucp_tag_offload_fill_sw_rts(rts, sw_hdr, header_length, stag, rkey_size);

    ucp_rndv_matched(req->recv.worker, req, rts);
    ucp_tag_offload_release_buf(req, worker);
=======
    ucp_rndv_matched(req->recv.worker, req, (ucp_rndv_rts_hdr_t*)header);
    ucp_tag_offload_release_buf(req, ctx);
>>>>>>> 850d55fe
}

UCS_PROFILE_FUNC(ucs_status_t, ucp_tag_offload_unexp_rndv,
                 (arg, flags, stag, hdr, hdr_length, remote_addr, length, rkey_buf),
                 void *arg, unsigned flags, uint64_t stag, const void *hdr,
                 unsigned hdr_length, uint64_t remote_addr, size_t length,
                 const void *rkey_buf)
{
    ucp_worker_t *worker        = arg;
    ucp_request_hdr_t *rndv_hdr = (ucp_request_hdr_t*)hdr;
    ucp_rndv_rts_hdr_t *rts;
    size_t len;
    size_t rkey_size;

<<<<<<< HEAD
    rkey_size = ucp_tag_offload_rkey_size(worker);
    rts       = ucs_alloca(sizeof(*rts) + rkey_size); /* SW rndv req may also
                                                         carry a key */
=======
>>>>>>> 850d55fe
    if (remote_addr) {
        /* Unexpected tag offload RNDV */
        rkey_size = ucp_tag_offload_rkey_size(worker->context);
        rts       = ucs_alloca(sizeof(*rts) + rkey_size); /* SW rndv req may also
                                                             carry a key */
        ucp_tag_offload_fill_rts(rts, rndv_hdr, stag, remote_addr, length, 0);
        len = ucp_tag_offload_copy_rkey(rts, (void*)rkey_buf, rkey_size) +
              sizeof(*rts);

        UCP_WORKER_STAT_TAG_OFFLOAD(worker, RX_UNEXP_RNDV);
    } else {
        /* Unexpected tag offload rndv request. Sender buffer is either
           non-contig or it's length > rndv.max_zcopy capability of tag lane */
        rts = (ucp_rndv_rts_hdr_t*)hdr;
        len = hdr_length;

        UCP_WORKER_STAT_TAG_OFFLOAD(worker, RX_UNEXP_SW_RNDV);
    }

    /* Pass 0 as tl flags, because RTS needs to be stored in UCP mpool. */
    ucp_rndv_process_rts(arg, rts, len, 0);

    return UCS_OK;
}

void ucp_tag_offload_cancel(ucp_worker_t *worker, ucp_request_t *req, int force)
{

    ucp_worker_iface_t *ucp_iface = ucp_tag_offload_iface(worker);
    ucs_status_t status;

    status = uct_iface_tag_recv_cancel(ucp_iface->iface, &req->recv.uct_ctx,
                                       force);
    if (status != UCS_OK) {
        ucs_error("Failed to cancel recv in the transport: %s",
                  ucs_status_string(status));
        return;
    }
    UCP_WORKER_STAT_TAG_OFFLOAD(worker, CANCELED);

    /* if cancel is not forced, need to wait its completion */
    if (force) {
        ucp_tag_offload_release_buf(req, worker);
    }
}

int ucp_tag_offload_post(ucp_request_t *req)
{
    size_t length          = req->recv.length;
    ucp_mem_desc_t *rdesc  = NULL;
    ucp_worker_t *worker   = req->recv.worker;
    ucp_context_t *context = worker->context;
    ucp_worker_iface_t *ucp_iface;
    ucs_status_t status;
    ucp_rsc_index_t mdi;
    uct_iov_t iov;

    if (!UCP_DT_IS_CONTIG(req->recv.datatype)) {
        /* Non-contig buffers not supported yet. */
        UCP_WORKER_STAT_TAG_OFFLOAD(worker, BLOCK_NON_CONTIG);
        return 0;
    }

    if ((context->config.tag_sender_mask & req->recv.tag.tag_mask) !=
         context->config.tag_sender_mask) {
        /* Wildcard.
         * TODO add check that only offload capable iface present. In
         * this case can post tag as well. */
        UCP_WORKER_STAT_TAG_OFFLOAD(worker, BLOCK_WILDCARD);
        return 0;
    }

    if (worker->tm.offload.sw_req_count) {
        /* There are some requests which must be completed in SW. Do not post
         * tags to HW until they are completed. */
        UCP_WORKER_STAT_TAG_OFFLOAD(worker, BLOCK_SW_PEND);
        return 0;
    }

    /* Request which was already matched in SW should not be
     * posted to the transport */
    ucs_assert(req->recv.state.offset == 0);

    ucp_iface = ucp_tag_offload_iface(worker);

    if (ucs_unlikely(length >= worker->tm.offload.zcopy_thresh)) {
        if (length > ucp_iface->attr.cap.tag.recv.max_zcopy) {
            /* Post maximum allowed length. If sender sends smaller message
             * (which is allowed per MPI standard), max recv should fit it.
             * Otherwise sender will send SW RNDV req, which is small enough. */
            ucs_assert(ucp_iface->attr.cap.tag.rndv.max_zcopy <=
                       ucp_iface->attr.cap.tag.recv.max_zcopy);

            length = ucp_iface->attr.cap.tag.recv.max_zcopy;
        }

        status = ucp_request_memory_reg(context, ucp_iface->rsc_index,
                                        req->recv.buffer, length,
                                        req->recv.datatype, &req->recv.state);
        if (status != UCS_OK) {
            return 0;
        }

        req->recv.rdesc = NULL;
        iov.buffer      = (void*)req->recv.buffer;
        iov.memh        = req->recv.state.dt.contig[0].memh;
    } else {
        rdesc = ucp_worker_mpool_get(worker);
        if (rdesc == NULL) {
            return 0;
        }

        mdi             = context->tl_rscs[ucp_iface->rsc_index].md_index;
        iov.memh        = ucp_memh2uct(rdesc->memh, mdi);
        iov.buffer      = rdesc + 1;
        req->recv.rdesc = rdesc;
    }

    iov.length = length;
    iov.count  = 1;
    iov.stride = 0;

    req->recv.uct_ctx.tag_consumed_cb = ucp_tag_offload_tag_consumed;
    req->recv.uct_ctx.completed_cb    = ucp_tag_offload_completed;
    req->recv.uct_ctx.rndv_cb         = ucp_tag_offload_rndv_cb;

    status = uct_iface_tag_recv_zcopy(ucp_iface->iface, req->recv.tag.tag,
                                      req->recv.tag.tag_mask, &iov, 1,
                                      &req->recv.uct_ctx);
    if (status != UCS_OK) {
        /* No more matching entries in the transport. */
        ucp_tag_offload_release_buf(req, worker);
        UCP_WORKER_STAT_TAG_OFFLOAD(worker, BLOCK_TAG_EXCEED);
        return 0;
    }
    UCP_WORKER_STAT_TAG_OFFLOAD(worker, POSTED);
    req->flags |= UCP_REQUEST_FLAG_OFFLOADED;
    ucs_trace_req("recv request %p (%p) was posted to transport (rsc %d)",
                  req, req + 1, ucp_iface->rsc_index);
    return 1;
}

static size_t ucp_tag_offload_pack_eager(void *dest, void *arg)
{
    ucp_request_t *req = arg;
    size_t length;

    length = ucp_dt_pack(req->send.datatype, dest, req->send.buffer,
                         &req->send.state.dt, req->send.length);
    ucs_assert(length == req->send.length);
    return length;
}

static ucs_status_t ucp_tag_offload_eager_short(uct_pending_req_t *self)
{
    ucp_request_t *req = ucs_container_of(self, ucp_request_t, send.uct);
    ucp_ep_t *ep       = req->send.ep;
    ucs_status_t status;

    req->send.lane = ucp_ep_get_tag_lane(ep);
    status         = uct_ep_tag_eager_short(ep->uct_eps[req->send.lane],
                                            req->send.tag, req->send.buffer,
                                            req->send.length);
    if (status == UCS_OK) {
        ucp_request_complete_send(req, UCS_OK);
    }
    return status;
}

static UCS_F_ALWAYS_INLINE ucs_status_t
ucp_do_tag_offload_bcopy(uct_pending_req_t *self, uint64_t imm_data,
                         uct_pack_callback_t pack_cb)
{
    ucp_request_t *req = ucs_container_of(self, ucp_request_t, send.uct);
    ucp_ep_t *ep       = req->send.ep;
    ssize_t packed_len;

    req->send.lane = ucp_ep_get_tag_lane(ep);
    packed_len     = uct_ep_tag_eager_bcopy(ep->uct_eps[req->send.lane],
                                            req->send.tag, imm_data,
                                            pack_cb, req);
    if (packed_len < 0) {
        return packed_len;
    }
    return UCS_OK;
}

static UCS_F_ALWAYS_INLINE ucs_status_t
ucp_do_tag_offload_zcopy(uct_pending_req_t *self, uint64_t imm_data,
                         ucp_req_complete_func_t complete)
{
    ucp_request_t *req      = ucs_container_of(self, ucp_request_t, send.uct);
    ucp_ep_t      *ep       = req->send.ep;
    ucp_dt_state_t dt_state = req->send.state.dt;
    size_t         max_iov  = ucp_ep_config(ep)->tag.eager.max_iov;
    uct_iov_t      *iov     = ucs_alloca(max_iov * sizeof(uct_iov_t));
    size_t         iovcnt   = 0;
    ucs_status_t status;

    req->send.lane = ucp_ep_get_tag_lane(ep);

    ucp_dt_iov_copy_uct(iov, &iovcnt, max_iov, &dt_state, req->send.buffer,
                        req->send.datatype, req->send.length);

    status = uct_ep_tag_eager_zcopy(ep->uct_eps[req->send.lane], req->send.tag,
                                    imm_data, iov, iovcnt,
                                    &req->send.state.uct_comp);
    if (status == UCS_OK) {
        complete(req, UCS_OK);
    } else if (status == UCS_INPROGRESS) {
        ucp_request_send_state_advance(req, &dt_state,
                                       UCP_REQUEST_SEND_PROTO_ZCOPY_AM, status);
    }

    return UCS_STATUS_IS_ERR(status) ? status : UCS_OK;
}

static ucs_status_t ucp_tag_offload_eager_bcopy(uct_pending_req_t *self)
{
    ucs_status_t status = ucp_do_tag_offload_bcopy(self, 0ul,
                                                   ucp_tag_offload_pack_eager);

    if (status == UCS_OK) {
        ucp_request_t *req = ucs_container_of(self, ucp_request_t, send.uct);
        ucp_request_send_generic_dt_finish(req);
        ucp_request_complete_send(req, UCS_OK);
    }
    return status;
}

static ucs_status_t ucp_tag_offload_eager_zcopy(uct_pending_req_t *self)
{
    return ucp_do_tag_offload_zcopy(self, 0ul,
                                    ucp_proto_am_zcopy_req_complete);
}

ucs_status_t ucp_tag_offload_sw_rndv(uct_pending_req_t *self)
{
    ucp_request_t *req = ucs_container_of(self, ucp_request_t, send.uct);
    ucp_ep_t *ep       = req->send.ep;
    ucp_rndv_rts_hdr_t *rndv_rts_hdr;
    unsigned rndv_hdr_len;
    size_t packed_len;

    ucs_assert((UCP_DT_IS_CONTIG(req->send.datatype) &&
               (req->send.length > ucp_ep_config(ep)->tag.offload.max_rndv_zcopy)) ||
               !UCP_DT_IS_CONTIG(req->send.datatype));

    /* send RTS to allow fallback to SW RNDV on receiver */
    rndv_hdr_len = ucp_rndv_rts_packed_len(ep);
    rndv_rts_hdr = ucs_alloca(rndv_hdr_len);
    ucs_assert(rndv_rts_hdr != NULL);
    packed_len = ucp_tag_rndv_rts_pack(rndv_rts_hdr, req);
    ucs_assert((rndv_rts_hdr->address != 0) || !UCP_DT_IS_CONTIG(req->send.datatype));
    return uct_ep_tag_rndv_request(ep->uct_eps[req->send.lane], req->send.tag,
                                   rndv_rts_hdr, packed_len);
}

static void ucp_tag_rndv_zcopy_completion(uct_completion_t *self,
                                          ucs_status_t status)
{
    ucp_request_t *req = ucs_container_of(self, ucp_request_t,
                                          send.state.uct_comp);
    ucp_proto_am_zcopy_req_complete(req, status);
}

ucs_status_t ucp_tag_offload_rndv_zcopy(uct_pending_req_t *self)
{
    ucp_request_t *req = ucs_container_of(self, ucp_request_t, send.uct);
    ucp_ep_t *ep       = req->send.ep;
    size_t max_iov     = ucp_ep_config(ep)->tag.eager.max_iov;
    uct_iov_t *iov     = ucs_alloca(max_iov * sizeof(uct_iov_t));
    size_t iovcnt      = 0;
    ucp_dt_state_t dt_state;
    void *rndv_op;

    ucp_request_hdr_t rndv_hdr = {
        .sender_uuid = ep->worker->uuid,
        .reqptr      = (uintptr_t)req
    };

    dt_state = req->send.state.dt;

    ucs_assert_always(UCP_DT_IS_CONTIG(req->send.datatype));
    ucp_dt_iov_copy_uct(iov, &iovcnt, max_iov, &dt_state, req->send.buffer,
                        req->send.datatype, req->send.length);

    rndv_op = uct_ep_tag_rndv_zcopy(ep->uct_eps[req->send.lane], req->send.tag,
                                    &rndv_hdr, sizeof(rndv_hdr), iov, iovcnt,
                                    &req->send.state.uct_comp);
    if (UCS_PTR_IS_ERR(rndv_op)) {
        return UCS_PTR_STATUS(rndv_op);
    }
    ucp_request_send_state_advance(req, &dt_state,
                                   UCP_REQUEST_SEND_PROTO_RNDV_GET,
                                   UCS_INPROGRESS);

    req->flags                   |= UCP_REQUEST_FLAG_OFFLOADED;
    req->send.tag_offload.rndv_op = rndv_op;
    return UCS_OK;
}

void ucp_tag_offload_cancel_rndv(ucp_request_t *req)
{
    ucp_ep_t *ep = req->send.ep;
    ucs_status_t status;

    status = uct_ep_tag_rndv_cancel(ep->uct_eps[ucp_ep_get_tag_lane(ep)],
                                    req->send.tag_offload.rndv_op);
    if (status != UCS_OK) {
        ucs_error("Failed to cancel tag rndv op %s", ucs_status_string(status));
    }
}

ucs_status_t ucp_tag_offload_start_rndv(ucp_request_t *sreq)
{
    ucs_status_t status;
    ucp_ep_t *ep          = sreq->send.ep;
    ucp_lane_index_t lane = ucp_ep_get_tag_lane(ep);

    sreq->send.lane = lane;
    if (UCP_DT_IS_CONTIG(sreq->send.datatype) &&
        (sreq->send.length <= ucp_ep_config(ep)->tag.offload.max_rndv_zcopy)) {
        ucp_request_send_state_reset(sreq, ucp_tag_rndv_zcopy_completion,
                                     UCP_REQUEST_SEND_PROTO_RNDV_GET);
        status = ucp_request_send_buffer_reg(sreq, lane);
        if (status != UCS_OK) {
            return status;
        }
        sreq->send.uct.func = ucp_tag_offload_rndv_zcopy;
    } else {
        ucp_request_send_state_reset(sreq, NULL, UCP_REQUEST_SEND_PROTO_RNDV_GET);
        sreq->send.uct.func = ucp_tag_offload_sw_rndv;
    }
    return UCS_OK;
}

const ucp_proto_t ucp_tag_offload_proto = {
    .contig_short     = ucp_tag_offload_eager_short,
    .bcopy_single     = ucp_tag_offload_eager_bcopy,
    .bcopy_multi      = NULL,
    .zcopy_single     = ucp_tag_offload_eager_zcopy,
    .zcopy_multi      = NULL,
    .zcopy_completion = ucp_proto_am_zcopy_completion,
    .only_hdr_size    = 0,
    .first_hdr_size   = 0,
    .mid_hdr_size     = 0
};


/* Eager sync */
static UCS_F_ALWAYS_INLINE void
ucp_tag_offload_sync_posted(ucp_worker_t *worker, ucp_request_t *req)
{
    req->send.tag_offload.ssend_tag = req->send.tag;
    ucs_queue_push(&worker->tm.offload.sync_reqs, &req->send.tag_offload.queue);
}

static ucs_status_t ucp_tag_offload_eager_sync_bcopy(uct_pending_req_t *self)
{
    ucp_request_t *req   = ucs_container_of(self, ucp_request_t, send.uct);
    ucp_worker_t *worker = req->send.ep->worker;
    ucs_status_t status;

    status = ucp_do_tag_offload_bcopy(self, worker->uuid,
                                      ucp_tag_offload_pack_eager);
    if (status == UCS_OK) {
        ucp_tag_offload_sync_posted(worker, req);
        ucp_request_send_generic_dt_finish(req);
        ucp_tag_eager_sync_completion(req, UCP_REQUEST_FLAG_LOCAL_COMPLETED,
                                      UCS_OK);
    }
    return status;
}

static ucs_status_t ucp_tag_offload_eager_sync_zcopy(uct_pending_req_t *self)
{
    ucp_request_t *req   = ucs_container_of(self, ucp_request_t, send.uct);
    ucp_worker_t *worker = req->send.ep->worker;
    ucs_status_t status;

    status = ucp_do_tag_offload_zcopy(self, worker->uuid,
                                      ucp_tag_eager_sync_zcopy_req_complete);
    if (status == UCS_OK) {
        ucp_tag_offload_sync_posted(worker, req);
    }
    return status;
}

void ucp_tag_offload_eager_sync_send_ack(ucp_worker_h worker,
                                         uint64_t sender_uuid,
                                         ucp_tag_t sender_tag)
{
    ucp_request_t *req;

    ucs_trace_req("offload_send_sync_ack sender_uuid %"PRIx64" sender_tag %"PRIx64"",
                  sender_uuid, sender_tag);

    req = ucp_worker_allocate_reply(worker, sender_uuid);
    req->send.uct.func          = ucp_proto_progress_am_bcopy_single;
    req->send.proto.am_id       = UCP_AM_ID_OFFLOAD_SYNC_ACK;
    req->send.proto.sender_uuid = sender_uuid;
    req->send.proto.sender_tag  = sender_tag;
    ucp_request_send(req);
}

const ucp_proto_t ucp_tag_offload_sync_proto = {
    .contig_short     = NULL,
    .bcopy_single     = ucp_tag_offload_eager_sync_bcopy,
    .bcopy_multi      = NULL,
    .zcopy_single     = ucp_tag_offload_eager_sync_zcopy,
    .zcopy_multi      = NULL,
    .zcopy_completion = ucp_tag_eager_sync_zcopy_completion,
    .only_hdr_size    = 0,
    .first_hdr_size   = 0,
    .mid_hdr_size     = 0
};

<|MERGE_RESOLUTION|>--- conflicted
+++ resolved
@@ -130,15 +130,8 @@
                              const void *header, unsigned header_length,
                              ucs_status_t status)
 {
-    ucp_request_t *req        = ucs_container_of(self, ucp_request_t, recv.uct_ctx);
-<<<<<<< HEAD
-    ucp_worker_t *worker      = req->recv.worker;
-    ucp_sw_rndv_hdr_t *sw_hdr = (ucp_sw_rndv_hdr_t*)header;
-    ucp_rndv_rts_hdr_t *rts;
-    size_t rkey_size;
-=======
-    ucp_context_t *ctx        = req->recv.worker->context;
->>>>>>> 850d55fe
+    ucp_request_t *req   = ucs_container_of(self, ucp_request_t, recv.uct_ctx);
+    ucp_worker_t *worker = req->recv.worker;
 
     UCP_WORKER_STAT_TAG_OFFLOAD(worker, MATCHED_SW_RNDV);
 
@@ -148,20 +141,8 @@
         return;
     }
 
-<<<<<<< HEAD
-    rkey_size = (sw_hdr->flags & UCP_RNDV_RTS_FLAG_PACKED_RKEY) ?
-                ucp_tag_offload_rkey_size(worker) : 0;
-
-    rts = alloca(sizeof(*rts) + rkey_size);
-
-    ucp_tag_offload_fill_sw_rts(rts, sw_hdr, header_length, stag, rkey_size);
-
-    ucp_rndv_matched(req->recv.worker, req, rts);
+    ucp_rndv_matched(req->recv.worker, req, (ucp_rndv_rts_hdr_t*)header);
     ucp_tag_offload_release_buf(req, worker);
-=======
-    ucp_rndv_matched(req->recv.worker, req, (ucp_rndv_rts_hdr_t*)header);
-    ucp_tag_offload_release_buf(req, ctx);
->>>>>>> 850d55fe
 }
 
 UCS_PROFILE_FUNC(ucs_status_t, ucp_tag_offload_unexp_rndv,
@@ -170,21 +151,16 @@
                  unsigned hdr_length, uint64_t remote_addr, size_t length,
                  const void *rkey_buf)
 {
-    ucp_worker_t *worker        = arg;
-    ucp_request_hdr_t *rndv_hdr = (ucp_request_hdr_t*)hdr;
+    ucp_worker_t *worker = arg;
+    ucp_request_hdr_t *rndv_hdr;
     ucp_rndv_rts_hdr_t *rts;
     size_t len;
     size_t rkey_size;
 
-<<<<<<< HEAD
-    rkey_size = ucp_tag_offload_rkey_size(worker);
-    rts       = ucs_alloca(sizeof(*rts) + rkey_size); /* SW rndv req may also
-                                                         carry a key */
-=======
->>>>>>> 850d55fe
     if (remote_addr) {
         /* Unexpected tag offload RNDV */
-        rkey_size = ucp_tag_offload_rkey_size(worker->context);
+        rndv_hdr  = (ucp_request_hdr_t*)hdr;
+        rkey_size = ucp_tag_offload_rkey_size(worker);
         rts       = ucs_alloca(sizeof(*rts) + rkey_size); /* SW rndv req may also
                                                              carry a key */
         ucp_tag_offload_fill_rts(rts, rndv_hdr, stag, remote_addr, length, 0);
