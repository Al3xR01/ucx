/*
 * Copyright (C) Mellanox Technologies Ltd. 2001-2017.  ALL RIGHTS RESERVED.
 *
 * See file LICENSE for terms.
 */


#ifndef UCP_COMPAT_H_
#define UCP_COMPAT_H_


#include <ucp/api/ucp_def.h>
#include <ucs/sys/compiler_def.h>

BEGIN_C_DECLS


/**
 * @ingroup UCP_WORKER
 * @deprecated Replaced by @ref ucp_listener_accept_conn_handler_t.
 */
typedef struct ucp_listener_accept_handler {
   ucp_listener_accept_callback_t  cb;       /**< Endpoint creation callback */
   void                            *arg;     /**< User defined argument for the
                                                  callback */
} ucp_listener_accept_handler_t;


/**
 * @ingroup UCP_COMM
 * @deprecated Replaced by @ref ucp_request_test.
 */
int ucp_request_is_completed(void *request);


/**
 * @ingroup UCP_ENDPOINT
 * @deprecated Replaced by @ref ucp_request_free.
 */
void ucp_request_release(void *request);


/**
 * @ingroup UCP_ENDPOINT
 * @deprecated Replaced by @ref ucp_ep_close_nb.
 */
void ucp_ep_destroy(ucp_ep_h ep);


/**
 * @ingroup UCP_ENDPOINT
 * @deprecated Replaced by @ref ucp_ep_close_nb.
 */
ucs_status_ptr_t ucp_disconnect_nb(ucp_ep_h ep);


/**
 * @ingroup UCP_ENDPOINT
 * @deprecated Replaced by @ref ucp_tag_recv_request_test and
 *             @ref ucp_request_check_status depends on use case.
 *
 * @note Please use @ref ucp_request_check_status for cases that only need to
 *       check the completion status of an outstanding request.
 *       @ref ucp_request_check_status can be used for any type of request.
 *       @ref ucp_tag_recv_request_test should only be used for requests
 *       returned by @ref ucp_tag_recv_nb (or request allocated by user for
 *       @ref ucp_tag_recv_nbr) for which additional information
 *       (returned via the @a info pointer) is needed.
 */
ucs_status_t ucp_request_test(void *request, ucp_tag_recv_info_t *info);


/**
 * @ingroup UCP_ENDPOINT
 * @deprecated Replaced by @ref ucp_ep_flush_nb.
 */
ucs_status_t ucp_ep_flush(ucp_ep_h ep);

/**
 * @ingroup UCP_WORKER
 *
 * @brief Flush outstanding AMO and RMA operations on the @ref ucp_worker_h
 * "worker"
 * @deprecated Replaced by @ref ucp_worker_flush_nb. The following example
 * implements the same functionality using @ref ucp_worker_flush_nb:
 * @code
 * ucs_status_t worker_flush(ucp_worker_h worker)
 * {
 *     void *request = ucp_worker_flush_nb(worker);
 *     if (request == NULL) {
 *         return UCS_OK;
 *     } else if (UCS_PTR_IS_ERR(request)) {
 *         return UCS_PTR_STATUS(request);
 *     } else {
 *         ucs_status_t status;
 *         do {
 *             ucp_worker_progress(worker);
 *             status = ucp_request_check_status(request);
 *         } while (status == UCS_INPROGRESS);
 *         ucp_request_release(request);
 *         return status;
 *     }
 * }
 * @endcode
 *
 *
 * This routine flushes all outstanding AMO and RMA communications on the
 * @ref ucp_worker_h "worker". All the AMO and RMA operations issued on the
 * @a worker prior to this call are completed both at the origin and at the
 * target when this call returns.
 *
 * @note For description of the differences between @ref ucp_worker_flush
 * "flush" and @ref ucp_worker_fence "fence" operations please see
 * @ref ucp_worker_fence "ucp_worker_fence()"
 *
 * @param [in] worker        UCP worker.
 *
 * @return Error code as defined by @ref ucs_status_t
 */
ucs_status_t ucp_worker_flush(ucp_worker_h worker);


/**
<<<<<<< HEAD
 * @ingroup UCP_ENDPOINT
 * @brief Modify endpoint parameters.
 *
 * @deprecated Use @ref ucp_listener_accept_conn_handler_t instead of @ref
 *             ucp_listener_accept_handler_t, if you have other use case please
 *             submit an issue on https://github.com/openucx/ucx or report to
 *             ucx-group@elist.ornl.gov
 *
 * This routine modifies @ref ucp_ep_h "endpoint" created by @ref ucp_ep_create
 * or @ref ucp_listener_accept_callback_t. For example, this API can be used
 * to setup custom parameters like @ref ucp_ep_params_t::user_data or
 * @ref ucp_ep_params_t::err_handler_cb to endpoint created by
 * @ref ucp_listener_accept_callback_t.
 *
 * @param [in]  ep          A handle to the endpoint.
 * @param [in]  params      User defined @ref ucp_ep_params_t configurations
 *                          for the @ref ucp_ep_h "UCP endpoint".
 *
 * @return NULL             - The endpoint is modified successfully.
 * @return UCS_PTR_IS_ERR(_ptr) - The reconfiguration failed and an error code
 *                                indicates the status. However, the @a endpoint
 *                                is not modified and can be used further.
 * @return otherwise        - The reconfiguration process is started, and can be
 *                            completed at any point in time. A request handle
 *                            is returned to the application in order to track
 *                            progress of the endpoint modification.
 *                            The application is responsible for releasing the
 *                            handle using the @ref ucp_request_free routine.
 *
 * @note See the documentation of @ref ucp_ep_params_t for details, only some of
 *       the parameters can be modified.
 */
ucs_status_ptr_t ucp_ep_modify_nb(ucp_ep_h ep, const ucp_ep_params_t *params);
=======
 * @ingroup UCP_COMM
 * @brief Blocking remote memory put operation.
 * @deprecated Replaced by @ref ucp_put_nb. The following example implements
 * the same functionality using @ref ucp_put_nb:
 * @code
 * void empty_callback(void *request, ucs_status_t status)
 * {
 * }
 *
 * ucs_status_t put(ucp_ep_h ep, const void *buffer, size_t length,
 *                   uint64_t remote_addr, ucp_rkey_h rkey)
 * {
 *     void *request = ucp_put_nb(ep, buffer, length, remote_addr, rkey,
 *                                empty_callback),
 *     if (request == NULL) {
 *         return UCS_OK;
 *     } else if (UCS_PTR_IS_ERR(request)) {
 *         return UCS_PTR_STATUS(request);
 *     } else {
 *         ucs_status_t status;
 *         do {
 *             ucp_worker_progress(worker);
 *             status = ucp_request_check_status(request);
 *         } while (status == UCS_INPROGRESS);
 *         ucp_request_release(request);
 *         return status;
 *     }
 * }
 * @endcode
 *
 * This routine stores contiguous block of data that is described by the
 * local address @a buffer in the remote contiguous memory region described by
 * @a remote_addr address and the @ref ucp_rkey_h "memory handle" @a rkey.  The
 * routine returns when it is safe to reuse the source address @e buffer.
 *
 * @param [in]  ep           Remote endpoint handle.
 * @param [in]  buffer       Pointer to the local source address.
 * @param [in]  length       Length of the data (in bytes) stored under the
 *                           source address.
 * @param [in]  remote_addr  Pointer to the destination remote address
 *                           to write to.
 * @param [in]  rkey         Remote memory key associated with the
 *                           remote address.
 *
 * @return Error code as defined by @ref ucs_status_t
 */
ucs_status_t ucp_put(ucp_ep_h ep, const void *buffer, size_t length,
                     uint64_t remote_addr, ucp_rkey_h rkey);


/**
 * @ingroup UCP_COMM
 * @brief Blocking remote memory get operation.
 * @deprecated Replaced by @ref ucp_get_nb. @see ucp_put.
 *
 * This routine loads contiguous block of data that is described by the remote
 * address @a remote_addr and the @ref ucp_rkey_h "memory handle" @a rkey in
 * the local contiguous memory region described by @a buffer address.  The
 * routine returns when remote data is loaded and stored under the local address
 * @e buffer.
 *
 *
 * @param [in]  ep           Remote endpoint handle.
 * @param [in]  buffer       Pointer to the local source address.
 * @param [in]  length       Length of the data (in bytes) stored under the
 *                           source address.
 * @param [in]  remote_addr  Pointer to the destination remote address
 *                           to write to.
 * @param [in]  rkey         Remote memory key associated with the
 *                           remote address.
 *
 * @return Error code as defined by @ref ucs_status_t
 */
ucs_status_t ucp_get(ucp_ep_h ep, void *buffer, size_t length,
                     uint64_t remote_addr, ucp_rkey_h rkey);


/**
 * @ingroup UCP_COMM
 * @brief Blocking atomic add operation for 32 bit integers
 * @deprecated Replaced by @ref ucp_atomic_post with opcode UCP_ATOMIC_POST_OP_ADD.
 * @see ucp_put.
 *
 * This routine performs an add operation on a 32 bit integer value atomically.
 * The remote integer value is described by the combination of the remote
 * memory address @a remote_addr and the @ref ucp_rkey_h "remote memory handle"
 * @a rkey. The @a add value is the value that is used for the add operation.
 * When the operation completes the sum of the original remote value and the
 * operand value (@a add) is stored in remote memory.
 * The call to the routine returns immediately, independent of operation
 * completion.
 *
 * @note The remote address must be aligned to 32 bit.
 *
 * @param [in]  ep           Remote endpoint handle.
 * @param [in]  add          Value to add.
 * @param [in]  remote_addr  Pointer to the destination remote address
 *                           of the atomic variable.
 * @param [in]  rkey         Remote memory key associated with the
 *                           remote address.
 *
 * @return Error code as defined by @ref ucs_status_t
 */
ucs_status_t ucp_atomic_add32(ucp_ep_h ep, uint32_t add,
                              uint64_t remote_addr, ucp_rkey_h rkey);


/**
 * @ingroup UCP_COMM
 * @brief Blocking atomic add operation for 64 bit integers
 * @deprecated Replaced by @ref ucp_atomic_post with opcode UCP_ATOMIC_POST_OP_ADD.
 * @see ucp_put.
 *
 * This routine performs an add operation on a 64 bit integer value atomically.
 * The remote integer value is described by the combination of the remote
 * memory address @a remote_addr and the @ref ucp_rkey_h "remote memory handle"
 * @a rkey. The @a add value is the value that is used for the add operation.
 * When the operation completes the sum of the original remote value and the
 * operand value (@a add) is stored in remote memory.
 * The call to the routine returns immediately, independent of operation
 * completion.
 *
 * @note The remote address must be aligned to 64 bit.
 *
 * @param [in]  ep           Remote endpoint handle.
 * @param [in]  add          Value to add.
 * @param [in]  remote_addr  Pointer to the destination remote address
 *                           of the atomic variable.
 * @param [in]  rkey         Remote memory key associated with the
 *                           remote address.
 *
 * @return Error code as defined by @ref ucs_status_t
 */
ucs_status_t ucp_atomic_add64(ucp_ep_h ep, uint64_t add,
                              uint64_t remote_addr, ucp_rkey_h rkey);


/**
 * @ingroup UCP_COMM
 * @brief Blocking atomic fetch and add operation for 32 bit integers
 * @deprecated Replaced by @ref ucp_atomic_fetch_nb with opcode UCP_ATOMIC_FETCH_OP_FADD.
 * @see ucp_put.
 *
 * This routine performs an add operation on a 32 bit integer value atomically.
 * The remote integer value is described by the combination of the remote
 * memory address @a remote_addr and the @ref ucp_rkey_h "remote memory handle"
 * @a rkey. The @a add value is the value that is used for the add operation.
 * When the operation completes, the original remote value is stored in the
 * local memory @a result, and the sum of the original remote value and the
 * operand value is stored in remote memory.
 * The call to the routine returns when the operation is completed and the
 * @a result value is updated.
 *
 * @note The remote address must be aligned to 32 bit.
 *
 * @param [in]  ep           Remote endpoint handle.
 * @param [in]  add          Value to add.
 * @param [in]  remote_addr  Pointer to the destination remote address
 *                           of the atomic variable.
 * @param [in]  rkey         Remote memory key associated with the
 *                           remote address.
 * @param [out] result       Pointer to the address that is used to store
 *                           the previous value of the atomic variable described
 *                           by the @a remote_addr
 *
 * @return Error code as defined by @ref ucs_status_t
 */
ucs_status_t ucp_atomic_fadd32(ucp_ep_h ep, uint32_t add, uint64_t remote_addr,
                               ucp_rkey_h rkey, uint32_t *result);


/**
 * @ingroup UCP_COMM
 * @brief Blocking atomic fetch and add operation for 64 bit integers
 * @deprecated Replaced by @ref ucp_atomic_fetch_nb with opcode UCP_ATOMIC_FETCH_OP_FADD.
 * @see ucp_put.
 *
 * This routine performs an add operation on a 64 bit integer value atomically.
 * The remote integer value is described by the combination of the remote
 * memory address @a remote_addr and the @ref ucp_rkey_h "remote memory handle"
 * @a rkey. The @a add value is the value that is used for the add operation.
 * When the operation completes, the original remote value is stored in the
 * local memory @a result, and the sum of the original remote value and the
 * operand value is stored in remote memory.
 * The call to the routine returns when the operation is completed and the
 * @a result value is updated.
 *
 * @note The remote address must be aligned to 64 bit.
 *
 * @param [in]  ep           Remote endpoint handle.
 * @param [in]  add          Value to add.
 * @param [in]  remote_addr  Pointer to the destination remote address
 *                           of the atomic variable.
 * @param [in]  rkey         Remote memory key associated with the
 *                           remote address.
 * @param [out] result       Pointer to the address that is used to store
 *                           the previous value of the atomic variable described
 *                           by the @a remote_addr
 *
 * @return Error code as defined by @ref ucs_status_t
 */
ucs_status_t ucp_atomic_fadd64(ucp_ep_h ep, uint64_t add, uint64_t remote_addr,
                               ucp_rkey_h rkey, uint64_t *result);


/**
 * @ingroup UCP_COMM
 * @brief Blocking atomic swap operation for 32 bit values
 * @deprecated Replaced by @ref ucp_atomic_fetch_nb with opcode UCP_ATOMIC_FETCH_OP_SWAP.
 * @see ucp_put.
 *
 * This routine swaps a 32 bit value between local and remote memory.
 * The remote value is described by the combination of the remote
 * memory address @a remote_addr and the @ref ucp_rkey_h "remote memory handle"
 * @a rkey. The @a swap value is the value that is used for the swap operation.
 * When the operation completes, the remote value is stored in the
 * local memory @a result, and the operand value (@a swap) is stored in remote
 * memory.  The call to the routine returns when the operation is completed and
 * the @a result value is updated.
 *
 * @note The remote address must be aligned to 32 bit.
 *
 * @param [in]  ep           Remote endpoint handle.
 * @param [in]  swap         Value to swap.
 * @param [in]  remote_addr  Pointer to the destination remote address
 *                           of the atomic variable.
 * @param [in]  rkey         Remote memory key associated with the
 *                           remote address.
 * @param [out] result       Pointer to the address that is used to store
 *                           the previous value of the atomic variable described
 *                           by the @a remote_addr
 *
 * @return Error code as defined by @ref ucs_status_t
 */
ucs_status_t ucp_atomic_swap32(ucp_ep_h ep, uint32_t swap, uint64_t remote_addr,
                               ucp_rkey_h rkey, uint32_t *result);


/**
 * @ingroup UCP_COMM
 * @brief Blocking atomic swap operation for 64 bit values
 * @deprecated Replaced by @ref ucp_atomic_fetch_nb with opcode UCP_ATOMIC_FETCH_OP_SWAP.
 * @see ucp_put.
 *
 * This routine swaps a 64 bit value between local and remote memory.
 * The remote value is described by the combination of the remote
 * memory address @a remote_addr and the @ref ucp_rkey_h "remote memory handle"
 * @a rkey. The @a swap value is the value that is used for the swap operation.
 * When the operation completes, the remote value is stored in the
 * local memory @a result, and the operand value (@a swap) is stored in remote
 * memory.  The call to the routine returns when the operation is completed and
 * the @a result value is updated.
 *
 * @note The remote address must be aligned to 64 bit.
 *
 * @param [in]  ep           Remote endpoint handle.
 * @param [in]  swap         Value to swap.
 * @param [in]  remote_addr  Pointer to the destination remote address
 *                           of the atomic variable.
 * @param [in]  rkey         Remote memory key associated with the
 *                           remote address.
 * @param [out] result       Pointer to the address that is used to store
 *                           the previous value of the atomic variable described
 *                           by the @a remote_addr
 *
 * @return Error code as defined by @ref ucs_status_t
 */
ucs_status_t ucp_atomic_swap64(ucp_ep_h ep, uint64_t swap, uint64_t remote_addr,
                               ucp_rkey_h rkey, uint64_t *result);


/**
 * @ingroup UCP_COMM
 * @brief Blocking atomic conditional swap (cswap) operation for 32 bit values.
 * @deprecated Replaced by @ref ucp_atomic_fetch_nb with opcode UCP_ATOMIC_FETCH_OP_CSWAP.
 * @see ucp_put.
 *
 * This routine conditionally swaps a 32 bit value between local and remote
 * memory. The swap occurs only if the condition value (@a continue) is equal
 * to the remote value, otherwise the remote memory is not modified.  The
 * remote value is described by the combination of the remote memory address @p
 * remote_addr and the @ref ucp_rkey_h "remote memory handle" @a rkey. The @p
 * swap value is the value that is used to update the remote memory if the
 * condition is true.  The call to the routine returns when the operation is
 * completed and the @a result value is updated.
 *
 * @note The remote address must be aligned to 32 bit.
 *
 * @param [in]  ep           Remote endpoint handle.
 * @param [in]  compare      Value to compare to.
 * @param [in]  swap         Value to swap.
 * @param [in]  remote_addr  Pointer to the destination remote address
 *                           of the atomic variable.
 * @param [in]  rkey         Remote memory key associated with the
 *                           remote address.
 * @param [out] result       Pointer to the address that is used to store
 *                           the previous value of the atomic variable described
 *                           by the @a remote_addr
 *
 * @return Error code as defined by @ref ucs_status_t
 */
ucs_status_t ucp_atomic_cswap32(ucp_ep_h ep, uint32_t compare, uint32_t swap,
                                uint64_t remote_addr, ucp_rkey_h rkey,
                                uint32_t *result);


/**
 * @ingroup UCP_COMM
 * @brief Blocking atomic conditional swap (cswap) operation for 64 bit values.
 * @deprecated Replaced by @ref ucp_atomic_fetch_nb with opcode UCP_ATOMIC_FETCH_OP_CSWAP.
 * @see ucp_put.
 *
 * This routine conditionally swaps a 64 bit value between local and remote
 * memory. The swap occurs only if the condition value (@a continue) is equal
 * to the remote value, otherwise the remote memory is not modified.  The
 * remote value is described by the combination of the remote memory address @p
 * remote_addr and the @ref ucp_rkey_h "remote memory handle" @a rkey. The @p
 * swap value is the value that is used to update the remote memory if the
 * condition is true.  The call to the routine returns when the operation is
 * completed and the @a result value is updated.
 *
 * @note The remote address must be aligned to 64 bit.
 *
 * @param [in]  ep           Remote endpoint handle.
 * @param [in]  compare      Value to compare to.
 * @param [in]  swap         Value to swap.
 * @param [in]  remote_addr  Pointer to the destination remote address
 *                           of the atomic variable.
 * @param [in]  rkey         Remote memory key associated with the
 *                           remote address.
 * @param [out] result       Pointer to the address that is used to store
 *                           the previous value of the atomic variable described
 *                           by the @a remote_addr
 *
 * @return Error code as defined by @ref ucs_status_t
 */
ucs_status_t ucp_atomic_cswap64(ucp_ep_h ep, uint64_t compare, uint64_t swap,
                                uint64_t remote_addr, ucp_rkey_h rkey,
                                uint64_t *result);
>>>>>>> c4329f0f


END_C_DECLS

#endif<|MERGE_RESOLUTION|>--- conflicted
+++ resolved
@@ -121,41 +121,6 @@
 
 
 /**
-<<<<<<< HEAD
- * @ingroup UCP_ENDPOINT
- * @brief Modify endpoint parameters.
- *
- * @deprecated Use @ref ucp_listener_accept_conn_handler_t instead of @ref
- *             ucp_listener_accept_handler_t, if you have other use case please
- *             submit an issue on https://github.com/openucx/ucx or report to
- *             ucx-group@elist.ornl.gov
- *
- * This routine modifies @ref ucp_ep_h "endpoint" created by @ref ucp_ep_create
- * or @ref ucp_listener_accept_callback_t. For example, this API can be used
- * to setup custom parameters like @ref ucp_ep_params_t::user_data or
- * @ref ucp_ep_params_t::err_handler_cb to endpoint created by
- * @ref ucp_listener_accept_callback_t.
- *
- * @param [in]  ep          A handle to the endpoint.
- * @param [in]  params      User defined @ref ucp_ep_params_t configurations
- *                          for the @ref ucp_ep_h "UCP endpoint".
- *
- * @return NULL             - The endpoint is modified successfully.
- * @return UCS_PTR_IS_ERR(_ptr) - The reconfiguration failed and an error code
- *                                indicates the status. However, the @a endpoint
- *                                is not modified and can be used further.
- * @return otherwise        - The reconfiguration process is started, and can be
- *                            completed at any point in time. A request handle
- *                            is returned to the application in order to track
- *                            progress of the endpoint modification.
- *                            The application is responsible for releasing the
- *                            handle using the @ref ucp_request_free routine.
- *
- * @note See the documentation of @ref ucp_ep_params_t for details, only some of
- *       the parameters can be modified.
- */
-ucs_status_ptr_t ucp_ep_modify_nb(ucp_ep_h ep, const ucp_ep_params_t *params);
-=======
  * @ingroup UCP_COMM
  * @brief Blocking remote memory put operation.
  * @deprecated Replaced by @ref ucp_put_nb. The following example implements
@@ -495,7 +460,42 @@
 ucs_status_t ucp_atomic_cswap64(ucp_ep_h ep, uint64_t compare, uint64_t swap,
                                 uint64_t remote_addr, ucp_rkey_h rkey,
                                 uint64_t *result);
->>>>>>> c4329f0f
+
+
+/**
+ * @ingroup UCP_ENDPOINT
+ * @brief Modify endpoint parameters.
+ *
+ * @deprecated Use @ref ucp_listener_accept_conn_handler_t instead of @ref
+ *             ucp_listener_accept_handler_t, if you have other use case please
+ *             submit an issue on https://github.com/openucx/ucx or report to
+ *             ucx-group@elist.ornl.gov
+ *
+ * This routine modifies @ref ucp_ep_h "endpoint" created by @ref ucp_ep_create
+ * or @ref ucp_listener_accept_callback_t. For example, this API can be used
+ * to setup custom parameters like @ref ucp_ep_params_t::user_data or
+ * @ref ucp_ep_params_t::err_handler_cb to endpoint created by
+ * @ref ucp_listener_accept_callback_t.
+ *
+ * @param [in]  ep          A handle to the endpoint.
+ * @param [in]  params      User defined @ref ucp_ep_params_t configurations
+ *                          for the @ref ucp_ep_h "UCP endpoint".
+ *
+ * @return NULL             - The endpoint is modified successfully.
+ * @return UCS_PTR_IS_ERR(_ptr) - The reconfiguration failed and an error code
+ *                                indicates the status. However, the @a endpoint
+ *                                is not modified and can be used further.
+ * @return otherwise        - The reconfiguration process is started, and can be
+ *                            completed at any point in time. A request handle
+ *                            is returned to the application in order to track
+ *                            progress of the endpoint modification.
+ *                            The application is responsible for releasing the
+ *                            handle using the @ref ucp_request_free routine.
+ *
+ * @note See the documentation of @ref ucp_ep_params_t for details, only some of
+ *       the parameters can be modified.
+ */
+ucs_status_ptr_t ucp_ep_modify_nb(ucp_ep_h ep, const ucp_ep_params_t *params);
 
 
 END_C_DECLS
