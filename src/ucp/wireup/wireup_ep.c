/**
 * Copyright (C) Mellanox Technologies Ltd. 2001-2019.  ALL RIGHTS RESERVED.
 *
 * See file LICENSE for terms.
 */

#ifdef HAVE_CONFIG_H
#  include "config.h"
#endif

#include "wireup_ep.h"
#include "wireup.h"

#include <ucp/core/ucp_request.h>
#include <ucp/core/ucp_worker.h>
#include <ucs/arch/atomic.h>
#include <ucs/datastruct/queue.h>
#include <ucs/type/class.h>
#include <ucs/sys/sock.h>
#include <ucs/sys/stubs.h>
#include <ucp/core/ucp_ep.inl>
#include <ucp/core/ucp_request.inl>


UCS_CLASS_DECLARE(ucp_wireup_ep_t, ucp_ep_h);


static UCS_CLASS_DEFINE_DELETE_FUNC(ucp_wireup_ep_t, uct_ep_t);

static inline ucs_queue_elem_t* ucp_wireup_ep_req_priv(uct_pending_req_t *req)
{
    UCS_STATIC_ASSERT(sizeof(ucs_queue_elem_t) <= UCT_PENDING_REQ_PRIV_LEN);
    return (ucs_queue_elem_t*)req->priv;
}

static ucs_status_t
ucp_wireup_ep_connect_to_ep(uct_ep_h uct_ep, const uct_device_addr_t *dev_addr,
                            const uct_ep_addr_t *ep_addr)
{
    ucp_wireup_ep_t *wireup_ep = ucs_derived_of(uct_ep, ucp_wireup_ep_t);
    wireup_ep->flags |= UCP_WIREUP_EP_FLAG_LOCAL_CONNECTED;
    return uct_ep_connect_to_ep(wireup_ep->super.uct_ep, dev_addr, ep_addr);
}

/*
 * We switch the endpoint in this function (instead in wireup code) since
 * this is guaranteed to run from the main thread.
 */
static unsigned ucp_wireup_ep_progress(void *arg)
{
    ucp_wireup_ep_t *wireup_ep = arg;
    ucp_ep_h ucp_ep = wireup_ep->super.ucp_ep;
    ucs_queue_head_t tmp_pending_queue;
    uct_pending_req_t *uct_req;
    ucp_request_t *req;

    UCS_ASYNC_BLOCK(&ucp_ep->worker->async);

    ucs_assert(wireup_ep->flags & UCP_WIREUP_EP_FLAG_READY);
    ucs_assert(wireup_ep->super.uct_ep != NULL);

    /* If we still have pending wireup messages, send them out first */
    if (wireup_ep->pending_count != 0) {
        goto out_unblock;
    }

    /* If an error happened on the endpoint (but perhaps the deferred error handler,
     * ucp_worker_iface_err_handle_progress(), was not called yet, avoid changing
     * ep state, and let the error handler take care of cleanup.
     */
    if (ucp_ep->flags & UCP_EP_FLAG_FAILED) {
        ucs_trace("ep %p: not switching wireup_ep %p to ready state because of error",
                  ucp_ep, wireup_ep);
        goto out_unblock;
    }

    ucs_trace("ep %p: switching wireup_ep %p to ready state", ucp_ep, wireup_ep);

    /* Move wireup pending queue to temporary queue and remove references to
     * the wireup progress function
     */
    ucs_queue_head_init(&tmp_pending_queue);
    ucs_queue_for_each_extract(uct_req, &wireup_ep->pending_q, priv, 1) {
        ucs_queue_push(&tmp_pending_queue, ucp_wireup_ep_req_priv(uct_req));
    }

    /* Switch to real transport and destroy proxy endpoint (aux_ep as well) */
    ucp_proxy_ep_replace(&wireup_ep->super);
    wireup_ep = NULL;

    UCS_ASYNC_UNBLOCK(&ucp_ep->worker->async);

    /* Replay pending requests */
    ucs_queue_for_each_extract(uct_req, &tmp_pending_queue, priv, 1) {
        req = ucs_container_of(uct_req, ucp_request_t, send.uct);
        ucs_assert(req->send.ep == ucp_ep);
        ucp_request_send(req, 0);
        --ucp_ep->worker->flush_ops_count;
    }

    return 0;

out_unblock:
    UCS_ASYNC_UNBLOCK(&ucp_ep->worker->async);
    return 0;
}

static ssize_t ucp_wireup_ep_bcopy_send_func(uct_ep_h uct_ep)
{
    return UCS_ERR_NO_RESOURCE;
}

static uct_ep_h ucp_wireup_ep_get_msg_ep(ucp_wireup_ep_t *wireup_ep)
{
    uct_ep_h wireup_msg_ep;

    if ((wireup_ep->flags & UCP_WIREUP_EP_FLAG_READY) || (wireup_ep->aux_ep == NULL)) {
        wireup_msg_ep = wireup_ep->super.uct_ep;
    } else {
        wireup_msg_ep = wireup_ep->aux_ep;
    }
    ucs_assertv(wireup_msg_ep != NULL,
                "ucp_ep=%p wireup_ep=%p flags=%c%c next_ep=%p aux_ep=%p",
                wireup_ep->super.ucp_ep, wireup_ep,
                (wireup_ep->flags & UCP_WIREUP_EP_FLAG_LOCAL_CONNECTED) ? 'c' : '-',
                (wireup_ep->flags & UCP_WIREUP_EP_FLAG_READY)           ? 'r' : '-',
                wireup_ep->super.uct_ep, wireup_ep->aux_ep);
    return wireup_msg_ep;
}

ucs_status_t ucp_wireup_ep_progress_pending(uct_pending_req_t *self)
{
    ucp_request_t *proxy_req = ucs_container_of(self, ucp_request_t, send.uct);
    uct_pending_req_t *req = proxy_req->send.proxy.req;
    ucp_wireup_ep_t *wireup_ep = proxy_req->send.proxy.wireup_ep;
    ucs_status_t status;

    status = req->func(req);
    if (status == UCS_OK) {
        ucs_atomic_sub32(&wireup_ep->pending_count, 1);
        ucs_free(proxy_req);
    }
    return status;
}

static void
ucp_wireup_ep_pending_req_release(uct_pending_req_t *self, void *arg)
{
    ucp_request_t   *proxy_req = ucs_container_of(self, ucp_request_t,
                                                  send.uct);
    ucp_wireup_ep_t *wireup_ep = proxy_req->send.proxy.wireup_ep;
    ucp_request_t   *req;

    ucs_atomic_sub32(&wireup_ep->pending_count, 1);
 
    if (proxy_req->send.proxy.req->func == ucp_wireup_msg_progress) {
        req = ucs_container_of(proxy_req->send.proxy.req, ucp_request_t,
                               send.uct);
        ucs_free((void*)req->send.buffer);
        ucs_free(req);
    }

    ucs_free(proxy_req);
}

static ucs_status_t ucp_wireup_ep_pending_add(uct_ep_h uct_ep,
                                              uct_pending_req_t *req,
                                              unsigned flags)
{
    ucp_wireup_ep_t *wireup_ep = ucs_derived_of(uct_ep, ucp_wireup_ep_t);
    ucp_ep_h ucp_ep = wireup_ep->super.ucp_ep;
    ucp_worker_h worker = ucp_ep->worker;
    ucp_request_t *proxy_req;
    uct_ep_h wireup_msg_ep;
    ucs_status_t status;

    UCS_ASYNC_BLOCK(&worker->async);
    if (req->func == ucp_wireup_msg_progress) {
        proxy_req = ucs_malloc(sizeof(*proxy_req), "ucp_wireup_proxy_req");
        if (proxy_req == NULL) {
            status = UCS_ERR_NO_MEMORY;
            goto out;
        }

        wireup_msg_ep = ucp_wireup_ep_get_msg_ep(wireup_ep);

        proxy_req->send.uct.func            = ucp_wireup_ep_progress_pending;
        proxy_req->send.proxy.req           = req;
        proxy_req->send.proxy.wireup_ep     = wireup_ep;
        proxy_req->send.state.uct_comp.func = NULL;

        status = uct_ep_pending_add(wireup_msg_ep, &proxy_req->send.uct,
                                    UCT_CB_FLAG_ASYNC);
        if (status == UCS_OK) {
            ucs_atomic_add32(&wireup_ep->pending_count, +1);
        } else {
            ucs_free(proxy_req);
        }
    } else {
        ucs_queue_push(&wireup_ep->pending_q, ucp_wireup_ep_req_priv(req));
        ++ucp_ep->worker->flush_ops_count;
        status = UCS_OK;
    }
out:
    UCS_ASYNC_UNBLOCK(&worker->async);
    /* coverity[leaked_storage] */
    return status;
}

static void
ucp_wireup_ep_pending_purge(uct_ep_h uct_ep, uct_pending_purge_callback_t cb,
                            void *arg)
{
    ucp_wireup_ep_t   *wireup_ep = ucs_derived_of(uct_ep, ucp_wireup_ep_t);
    ucp_worker_h      worker;
    uct_pending_req_t *req;
    ucp_request_t     *ucp_req;

    worker = wireup_ep->super.ucp_ep->worker;

    ucs_queue_for_each_extract(req, &wireup_ep->pending_q, priv, 1) {
        ucp_req = ucs_container_of(req, ucp_request_t, send.uct);
        UCS_ASYNC_BLOCK(&worker->async);
        --worker->flush_ops_count;
        UCS_ASYNC_UNBLOCK(&worker->async);
        cb(&ucp_req->send.uct, arg);
    }

    if (wireup_ep->pending_count > 0) {
        uct_ep_pending_purge(ucp_wireup_ep_get_msg_ep(wireup_ep),
                             ucp_wireup_ep_pending_req_release, arg);
    }

    ucs_assert(wireup_ep->pending_count == 0);
}

static ssize_t ucp_wireup_ep_am_bcopy(uct_ep_h uct_ep, uint8_t id,
                                      uct_pack_callback_t pack_cb, void *arg,
                                      unsigned flags)
{
    ucp_wireup_ep_t *wireup_ep = ucs_derived_of(uct_ep, ucp_wireup_ep_t);

    if (id == UCP_AM_ID_WIREUP) {
        return uct_ep_am_bcopy(ucp_wireup_ep_get_msg_ep(wireup_ep),
                               UCP_AM_ID_WIREUP, pack_cb, arg, flags);
    }

    return UCS_ERR_NO_RESOURCE;
}


UCS_CLASS_DEFINE_NAMED_NEW_FUNC(ucp_wireup_ep_create, ucp_wireup_ep_t, uct_ep_t,
                                ucp_ep_h);

ucs_status_t
ucp_wireup_ep_connect_aux(ucp_wireup_ep_t *wireup_ep,
                          const ucp_ep_params_t *params, unsigned address_count,
                          const ucp_address_entry_t *address_list)
{
    ucp_ep_h ucp_ep                      = wireup_ep->super.ucp_ep;
    ucp_worker_h worker                  = ucp_ep->worker;
    ucp_wireup_select_info_t select_info = {0};
    uct_ep_params_t uct_ep_params;
    const ucp_address_entry_t *aux_addr;
    ucp_worker_iface_t *wiface;
    ucs_status_t status;

    /* select an auxiliary transport which would be used to pass connection
     * establishment messages.
     */
    status = ucp_wireup_select_aux_transport(ucp_ep, params, address_list,
                                             address_count, &select_info);
    if (status != UCS_OK) {
        return status;
    }

    wireup_ep->aux_rsc_index = select_info.rsc_index;
    aux_addr                 = &address_list[select_info.addr_index];
    wiface                   = ucp_worker_iface(worker, select_info.rsc_index);

    /* create auxiliary endpoint connected to the remote iface. */
    uct_ep_params.field_mask = UCT_EP_PARAM_FIELD_IFACE    |
                               UCT_EP_PARAM_FIELD_DEV_ADDR |
                               UCT_EP_PARAM_FIELD_IFACE_ADDR;
    uct_ep_params.iface      = wiface->iface;
    uct_ep_params.dev_addr   = aux_addr->dev_addr;
    uct_ep_params.iface_addr = aux_addr->iface_addr;
    status = uct_ep_create(&uct_ep_params, &wireup_ep->aux_ep);
    if (status != UCS_OK) {
        return status;
    }

    ucp_worker_iface_progress_ep(wiface);

    ucs_debug("ep %p: wireup_ep %p created aux_ep %p to %s using "
              UCT_TL_RESOURCE_DESC_FMT, ucp_ep, wireup_ep, wireup_ep->aux_ep,
              ucp_ep_peer_name(ucp_ep),
              UCT_TL_RESOURCE_DESC_ARG(&worker->context->tl_rscs[select_info.rsc_index].tl_rsc));

    return UCS_OK;
}

static ucs_status_t ucp_wireup_ep_flush(uct_ep_h uct_ep, unsigned flags,
                                        uct_completion_t *comp)
{
    ucp_wireup_ep_t *wireup_ep = ucs_derived_of(uct_ep, ucp_wireup_ep_t);

    if (flags & UCT_FLUSH_FLAG_CANCEL) {
        if (wireup_ep->aux_ep) {
            return uct_ep_flush(wireup_ep->aux_ep, flags, comp);
        }
        return UCS_OK;
    }
    return UCS_ERR_NO_RESOURCE;
}


UCS_CLASS_INIT_FUNC(ucp_wireup_ep_t, ucp_ep_h ucp_ep)
{
    static uct_iface_ops_t ops = {
        .ep_connect_to_ep    = ucp_wireup_ep_connect_to_ep,
        .ep_flush            = ucp_wireup_ep_flush,
        .ep_destroy          = UCS_CLASS_DELETE_FUNC_NAME(ucp_wireup_ep_t),
        .ep_pending_add      = ucp_wireup_ep_pending_add,
        .ep_pending_purge    = ucp_wireup_ep_pending_purge,
        .ep_put_short        = (uct_ep_put_short_func_t)ucs_empty_function_return_no_resource,
        .ep_put_bcopy        = (uct_ep_put_bcopy_func_t)ucp_wireup_ep_bcopy_send_func,
        .ep_put_zcopy        = (uct_ep_put_zcopy_func_t)ucs_empty_function_return_no_resource,
        .ep_get_short        = (uct_ep_get_short_func_t)ucs_empty_function_return_no_resource,
        .ep_get_bcopy        = (uct_ep_get_bcopy_func_t)ucs_empty_function_return_no_resource,
        .ep_get_zcopy        = (uct_ep_get_zcopy_func_t)ucs_empty_function_return_no_resource,
        .ep_am_short         = (uct_ep_am_short_func_t)ucs_empty_function_return_no_resource,
        .ep_am_bcopy         = ucp_wireup_ep_am_bcopy,
        .ep_am_zcopy         = (uct_ep_am_zcopy_func_t)ucs_empty_function_return_no_resource,
        .ep_tag_eager_short  = (uct_ep_tag_eager_short_func_t)ucs_empty_function_return_no_resource,
        .ep_tag_eager_bcopy  = (uct_ep_tag_eager_bcopy_func_t)ucp_wireup_ep_bcopy_send_func,
        .ep_tag_eager_zcopy  = (uct_ep_tag_eager_zcopy_func_t)ucs_empty_function_return_no_resource,
        .ep_tag_rndv_zcopy   = (uct_ep_tag_rndv_zcopy_func_t)ucs_empty_function_return_ptr_no_resource,
        .ep_tag_rndv_request = (uct_ep_tag_rndv_request_func_t)ucs_empty_function_return_no_resource,
        .ep_atomic64_post    = (uct_ep_atomic64_post_func_t)ucs_empty_function_return_no_resource,
        .ep_atomic64_fetch   = (uct_ep_atomic64_fetch_func_t)ucs_empty_function_return_no_resource,
        .ep_atomic_cswap64   = (uct_ep_atomic_cswap64_func_t)ucs_empty_function_return_no_resource,
        .ep_atomic32_post    = (uct_ep_atomic32_post_func_t)ucs_empty_function_return_no_resource,
        .ep_atomic32_fetch   = (uct_ep_atomic32_fetch_func_t)ucs_empty_function_return_no_resource,
        .ep_atomic_cswap32   = (uct_ep_atomic_cswap32_func_t)ucs_empty_function_return_no_resource
    };

    UCS_CLASS_CALL_SUPER_INIT(ucp_proxy_ep_t, &ops, ucp_ep, NULL, 0);

    self->aux_ep             = NULL;
    self->sockaddr_ep        = NULL;
    self->aux_rsc_index      = UCP_NULL_RESOURCE;
    self->sockaddr_rsc_index = UCP_NULL_RESOURCE;
    self->pending_count      = 0;
    self->flags              = 0;
    self->progress_id        = UCS_CALLBACKQ_ID_NULL;
    ucs_queue_head_init(&self->pending_q);

    UCS_ASYNC_BLOCK(&ucp_ep->worker->async);
    ++ucp_ep->worker->flush_ops_count;
    UCS_ASYNC_UNBLOCK(&ucp_ep->worker->async);

    ucs_trace("ep %p: created wireup ep %p to %s ", ucp_ep, self,
              ucp_ep_peer_name(ucp_ep));
    return UCS_OK;
}

static UCS_CLASS_CLEANUP_FUNC(ucp_wireup_ep_t)
{
    ucp_ep_h ucp_ep     = self->super.ucp_ep;
    ucp_worker_h worker = ucp_ep->worker;

    ucs_assert(ucs_queue_is_empty(&self->pending_q));
    ucs_assert(self->pending_count == 0);

    ucs_debug("ep %p: destroy wireup ep %p", ucp_ep, self);

    uct_worker_progress_unregister_safe(worker->uct, &self->progress_id);
    if (self->aux_ep != NULL) {
        ucp_worker_iface_unprogress_ep(ucp_worker_iface(worker,
                                                        self->aux_rsc_index));
        uct_ep_destroy(self->aux_ep);
    }
    if (self->sockaddr_ep != NULL) {
        uct_ep_destroy(self->sockaddr_ep);
    }

    UCS_ASYNC_BLOCK(&worker->async);
    --worker->flush_ops_count;
    UCS_ASYNC_UNBLOCK(&worker->async);
}

UCS_CLASS_DEFINE(ucp_wireup_ep_t, ucp_proxy_ep_t);

ucp_rsc_index_t ucp_wireup_ep_get_aux_rsc_index(uct_ep_h uct_ep)
{
    ucp_wireup_ep_t *wireup_ep = ucs_derived_of(uct_ep, ucp_wireup_ep_t);

    if (!ucp_wireup_ep_test(uct_ep)) {
        return UCP_NULL_RESOURCE;
    }

    if (wireup_ep->aux_ep == NULL) {
        return UCP_NULL_RESOURCE;
    }

    return wireup_ep->aux_rsc_index;
}

ucs_status_t ucp_wireup_ep_connect(uct_ep_h uct_ep, const ucp_ep_params_t *params,
                                   ucp_rsc_index_t rsc_index, int connect_aux,
                                   unsigned address_count,
                                   const ucp_address_entry_t *address_list)
{
    ucp_wireup_ep_t *wireup_ep = ucs_derived_of(uct_ep, ucp_wireup_ep_t);
    uct_ep_params_t uct_ep_params;
    ucp_ep_h ucp_ep            = wireup_ep->super.ucp_ep;
    ucp_worker_h worker        = ucp_ep->worker;
    ucs_status_t status;
    uct_ep_h next_ep;

    ucs_assert(ucp_wireup_ep_test(uct_ep));

    uct_ep_params.field_mask = UCT_EP_PARAM_FIELD_IFACE;
    uct_ep_params.iface      = ucp_worker_iface(worker, rsc_index)->iface;
    status = uct_ep_create(&uct_ep_params, &next_ep);
    if (status != UCS_OK) {
        /* make Coverity happy */
        ucs_assert(next_ep == NULL);
        goto err;
    }

    ucp_proxy_ep_set_uct_ep(&wireup_ep->super, next_ep, 1);

    ucs_debug("ep %p: created next_ep %p to %s using " UCT_TL_RESOURCE_DESC_FMT,
              ucp_ep, wireup_ep->super.uct_ep, ucp_ep_peer_name(ucp_ep),
              UCT_TL_RESOURCE_DESC_ARG(&worker->context->tl_rscs[rsc_index].tl_rsc));

    /* we need to create an auxiliary transport only for active messages */
    if (connect_aux) {
        status = ucp_wireup_ep_connect_aux(wireup_ep, params, address_count,
                                           address_list);
        if (status != UCS_OK) {
            goto err_destroy_next_ep;
        }
    }

    return UCS_OK;

err_destroy_next_ep:
    uct_ep_destroy(wireup_ep->super.uct_ep);
    wireup_ep->super.uct_ep = NULL;
err:
    return status;
}

static ucs_status_t ucp_wireup_ep_pack_sockaddr_aux_tls(ucp_worker_h worker,
                                                        const char *dev_name,
                                                        uint64_t *tl_bitmap_p,
                                                        ucp_address_t **address_p,
                                                        size_t *address_length_p)
{
    ucp_context_h context = worker->context;
    int tl_id, found_supported_tl = 0;
    ucs_status_t status;
    uint64_t tl_bitmap = 0;

    /* Find a transport which matches the given dev_name and the user's configuration.
     * It also has to be a UCT_IFACE_FLAG_CONNECT_TO_IFACE transport and support
     * active messaging for sending a wireup message */
    ucs_for_each_bit(tl_id, context->config.sockaddr_aux_rscs_bitmap) {
        if ((!strncmp(context->tl_rscs[tl_id].tl_rsc.dev_name, dev_name,
                      UCT_DEVICE_NAME_MAX)) &&
            (ucs_test_all_flags(ucp_worker_iface_get_attr(worker, tl_id)->cap.flags,
                                UCT_IFACE_FLAG_CONNECT_TO_IFACE |
                                UCT_IFACE_FLAG_AM_BCOPY))) {
            found_supported_tl = 1;
            tl_bitmap |= UCS_BIT(tl_id);
        }
    }

    if (found_supported_tl) {
<<<<<<< HEAD
        status = ucp_address_pack(worker, NULL, tl_bitmap,
                                  UCP_ADDRESS_PACK_FLAG_ALL, NULL,
=======
        status = ucp_address_pack(worker, NULL, tl_bitmap, UINT64_MAX, NULL,
>>>>>>> 349ad689
                                  address_length_p, (void**)address_p);
    } else {
        ucs_error("no supported sockaddr auxiliary transports found for %s", dev_name);
        status = UCS_ERR_UNREACHABLE;
    }

    *tl_bitmap_p = tl_bitmap;
    return status;
}

ssize_t ucp_wireup_ep_sockaddr_fill_private_data(void *arg, const char *dev_name,
                                                void *priv_data)
{
    ucp_wireup_sockaddr_data_t *sa_data = priv_data;
    ucp_wireup_ep_t *wireup_ep          = arg;
    ucp_ep_h ucp_ep                     = wireup_ep->super.ucp_ep;
    ucp_rsc_index_t sockaddr_rsc        = wireup_ep->sockaddr_rsc_index;
    ucp_worker_h worker                 = ucp_ep->worker;
    ucp_context_h context               = worker->context;
    size_t address_length, conn_priv_len;
    ucp_address_t *worker_address, *rsc_address;
    uct_iface_attr_t *attrs;
    ucs_status_t status;
    uint64_t tl_bitmap;
    char aux_tls_str[64];

<<<<<<< HEAD
    status = ucp_address_pack(worker, NULL, -1, UCP_ADDRESS_PACK_FLAG_ALL, NULL,
=======
    status = ucp_address_pack(worker, NULL, UINT64_MAX, UINT64_MAX, NULL,
>>>>>>> 349ad689
                              &address_length, (void**)&worker_address);
    if (status != UCS_OK) {
        goto err;
    }

    conn_priv_len = sizeof(*sa_data) + address_length;

    /* pack client data */
    sa_data->err_mode = ucp_ep_config(ucp_ep)->key.err_mode;
    sa_data->ep_ptr   = (uintptr_t)ucp_ep;

    attrs = ucp_worker_iface_get_attr(worker, sockaddr_rsc);

    /* check private data length limitation */
    if (conn_priv_len > attrs->max_conn_priv) {

        /* since the full worker address is too large to fit into the trasnport's
         * private data, try to pack sockaddr aux tls to pass in the address */
        status = ucp_wireup_ep_pack_sockaddr_aux_tls(worker, dev_name,
                                                     &tl_bitmap, &rsc_address,
                                                     &address_length);
        if (status != UCS_OK) {
            goto err_free_address;
        }

        conn_priv_len = sizeof(*sa_data) + address_length;

        /* check the private data length limitation again, now with partial
         * resources packed (and not the entire worker address) */
        if (conn_priv_len > attrs->max_conn_priv) {
            ucs_error("sockaddr aux resources addresses (%s transports)"
                      " information (%zu) exceeds max_priv on "
                      UCT_TL_RESOURCE_DESC_FMT" (%zu)",
                      ucp_tl_bitmap_str(context, tl_bitmap, aux_tls_str,
                                        sizeof(aux_tls_str)),
                      conn_priv_len,
                      UCT_TL_RESOURCE_DESC_ARG(&context->tl_rscs[sockaddr_rsc].tl_rsc),
                      attrs->max_conn_priv);
            status = UCS_ERR_UNREACHABLE;
            ucs_free(rsc_address);
            goto err_free_address;
        }

        sa_data->addr_mode = UCP_WIREUP_SOCKADDR_CD_PARTIAL_ADDR;
        memcpy(sa_data + 1, rsc_address, address_length);
        ucp_ep->flags |= UCP_EP_FLAG_SOCKADDR_PARTIAL_ADDR;

        ucs_free(rsc_address);

        ucs_trace("sockaddr tl ("UCT_TL_RESOURCE_DESC_FMT") sending partial address: "
                  "(%s transports) (len=%zu) to server. "
                  "total client priv data len: %zu",
                  context->tl_rscs[sockaddr_rsc].tl_rsc.tl_name, dev_name,
                  ucp_tl_bitmap_str(context, tl_bitmap, aux_tls_str,
                                    sizeof(aux_tls_str)),
                  address_length, conn_priv_len);
    } else {
        sa_data->addr_mode = UCP_WIREUP_SOCKADDR_CD_FULL_ADDR;
        memcpy(sa_data + 1, worker_address, address_length);
    }

    ucp_worker_release_address(worker, worker_address);
    return conn_priv_len;

err_free_address:
    ucp_worker_release_address(worker, worker_address);
err:
    return status;
}

ucs_status_t ucp_wireup_ep_connect_to_sockaddr(uct_ep_h uct_ep,
                                               const ucp_ep_params_t *params)
{
    ucp_wireup_ep_t *wireup_ep = ucs_derived_of(uct_ep, ucp_wireup_ep_t);
    ucp_ep_h ucp_ep            = wireup_ep->super.ucp_ep;
    ucp_worker_h worker        = ucp_ep->worker;
    char saddr_str[UCS_SOCKADDR_STRING_LEN];
    uct_ep_params_t uct_ep_params;
    ucp_rsc_index_t sockaddr_rsc;
    ucp_worker_iface_t *wiface;
    ucs_status_t status;

    ucs_assert(ucp_wireup_ep_test(uct_ep));

    status = ucp_wireup_select_sockaddr_transport(ucp_ep, params, &sockaddr_rsc);
    if (status != UCS_OK) {
        goto out;
    }

    wiface = ucp_worker_iface(worker, sockaddr_rsc);

    wireup_ep->sockaddr_rsc_index = sockaddr_rsc;

    /* Fill parameters and send connection request using the transport */
    uct_ep_params.field_mask        = UCT_EP_PARAM_FIELD_IFACE             |
                                      UCT_EP_PARAM_FIELD_USER_DATA         |
                                      UCT_EP_PARAM_FIELD_SOCKADDR          |
                                      UCT_EP_PARAM_FIELD_SOCKADDR_CB_FLAGS |
                                      UCT_EP_PARAM_FIELD_SOCKADDR_PACK_CB;
    uct_ep_params.iface             = wiface->iface;
    uct_ep_params.sockaddr          = &params->sockaddr;
    uct_ep_params.user_data         = wireup_ep;
    uct_ep_params.sockaddr_cb_flags = UCT_CB_FLAG_ASYNC;
    uct_ep_params.sockaddr_pack_cb  = ucp_wireup_ep_sockaddr_fill_private_data;
    status = uct_ep_create(&uct_ep_params, &wireup_ep->sockaddr_ep);
    if (status != UCS_OK) {
        goto out;
    }

    ucs_debug("ep %p connecting to %s", ucp_ep,
              ucs_sockaddr_str(params->sockaddr.addr, saddr_str, sizeof(saddr_str)));
    status = UCS_OK;

out:
    return status;
}

void ucp_wireup_ep_set_next_ep(uct_ep_h uct_ep, uct_ep_h next_ep)
{
    ucp_wireup_ep_t *wireup_ep = ucs_derived_of(uct_ep, ucp_wireup_ep_t);

    ucs_assert(ucp_wireup_ep_test(uct_ep));
    ucs_assert(wireup_ep->super.uct_ep == NULL);
    wireup_ep->flags |= UCP_WIREUP_EP_FLAG_LOCAL_CONNECTED;
    ucp_proxy_ep_set_uct_ep(&wireup_ep->super, next_ep, 1);
}

uct_ep_h ucp_wireup_ep_extract_next_ep(uct_ep_h uct_ep)
{
    ucp_wireup_ep_t *wireup_ep = ucs_derived_of(uct_ep, ucp_wireup_ep_t);
    uct_ep_h next_ep;

    ucs_assert_always(ucp_wireup_ep_test(uct_ep));
    next_ep = wireup_ep->super.uct_ep;
    wireup_ep->super.uct_ep = NULL;
    return next_ep;
}

void ucp_wireup_ep_remote_connected(uct_ep_h uct_ep)
{
    ucp_wireup_ep_t *wireup_ep = ucs_derived_of(uct_ep, ucp_wireup_ep_t);
    ucp_ep_h ucp_ep = wireup_ep->super.ucp_ep;

    ucs_assert(ucp_wireup_ep_test(uct_ep));
    ucs_assert(wireup_ep->super.uct_ep != NULL);
    ucs_assert(wireup_ep->flags & UCP_WIREUP_EP_FLAG_LOCAL_CONNECTED);

    ucs_trace("ep %p: wireup ep %p is remote-connected", ucp_ep, wireup_ep);
    wireup_ep->flags |= UCP_WIREUP_EP_FLAG_READY;
    uct_worker_progress_register_safe(ucp_ep->worker->uct,
                                      ucp_wireup_ep_progress, wireup_ep, 0,
                                      &wireup_ep->progress_id);
    ucp_worker_signal_internal(ucp_ep->worker);
}

int ucp_wireup_ep_test(uct_ep_h uct_ep)
{
    return uct_ep->iface->ops.ep_destroy ==
                    UCS_CLASS_DELETE_FUNC_NAME(ucp_wireup_ep_t);
}

int ucp_wireup_ep_is_owner(uct_ep_h uct_ep, uct_ep_h owned_ep)
{
    ucp_wireup_ep_t *wireup_ep;

    if (!ucp_wireup_ep_test(uct_ep)) {
        return 0;
    }

    wireup_ep = ucs_derived_of(uct_ep, ucp_wireup_ep_t);
    return (wireup_ep->aux_ep == owned_ep) ||
           (wireup_ep->sockaddr_ep == owned_ep) ||
           (wireup_ep->super.uct_ep == owned_ep);
}

void ucp_wireup_ep_disown(uct_ep_h uct_ep, uct_ep_h owned_ep)
{
    ucp_wireup_ep_t *wireup_ep = ucs_derived_of(uct_ep, ucp_wireup_ep_t);

    ucs_assert_always(ucp_wireup_ep_test(uct_ep));
    if (wireup_ep->aux_ep == owned_ep) {
        wireup_ep->aux_ep = NULL;
    } else if (wireup_ep->sockaddr_ep == owned_ep) {
        wireup_ep->sockaddr_ep = NULL;
    } else if (wireup_ep->super.uct_ep == owned_ep) {
        ucp_proxy_ep_extract(uct_ep);
    }
}<|MERGE_RESOLUTION|>--- conflicted
+++ resolved
@@ -480,12 +480,8 @@
     }
 
     if (found_supported_tl) {
-<<<<<<< HEAD
         status = ucp_address_pack(worker, NULL, tl_bitmap,
                                   UCP_ADDRESS_PACK_FLAG_ALL, NULL,
-=======
-        status = ucp_address_pack(worker, NULL, tl_bitmap, UINT64_MAX, NULL,
->>>>>>> 349ad689
                                   address_length_p, (void**)address_p);
     } else {
         ucs_error("no supported sockaddr auxiliary transports found for %s", dev_name);
@@ -512,11 +508,8 @@
     uint64_t tl_bitmap;
     char aux_tls_str[64];
 
-<<<<<<< HEAD
-    status = ucp_address_pack(worker, NULL, -1, UCP_ADDRESS_PACK_FLAG_ALL, NULL,
-=======
-    status = ucp_address_pack(worker, NULL, UINT64_MAX, UINT64_MAX, NULL,
->>>>>>> 349ad689
+    status = ucp_address_pack(worker, NULL, UINT64_MAX,
+                              UCP_ADDRESS_PACK_FLAG_ALL, NULL,
                               &address_length, (void**)&worker_address);
     if (status != UCS_OK) {
         goto err;
