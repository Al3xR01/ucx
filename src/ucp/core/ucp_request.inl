/**
 * Copyright (C) Mellanox Technologies Ltd. 2001-2016.  ALL RIGHTS RESERVED.
 *
 * See file LICENSE for terms.
 */

#include "ucp_request.h"
#include "ucp_worker.h"
#include "ucp_ep.inl"

#include <ucp/core/ucp_worker.h>
#include <ucp/dt/dt.h>
#include <ucs/debug/instrument.h>
#include <ucs/datastruct/mpool.inl>
#include <inttypes.h>


static UCS_F_ALWAYS_INLINE ucp_request_t*
ucp_request_get(ucp_worker_h worker)
{
    ucp_request_t *req = ucs_mpool_get_inline(&worker->req_mp);

    if (req != NULL) {
        VALGRIND_MAKE_MEM_DEFINED(req + 1,  worker->context->config.request.size);
    }
    return req;
}

static UCS_F_ALWAYS_INLINE void
ucp_request_put(ucp_request_t *req, ucs_status_t status)
{
    req->status = status;
    if ((req->flags |= UCP_REQUEST_FLAG_COMPLETED) & UCP_REQUEST_FLAG_RELEASED) {
        /* Release should not be called for external requests */
        ucs_assert(!(req->flags & UCP_REQUEST_FLAG_EXTERNAL));
        ucs_mpool_put(req);
    }
}

static UCS_F_ALWAYS_INLINE void
ucp_request_complete_send(ucp_request_t *req, ucs_status_t status)
{
    ucs_trace_data("completing send request %p (%p), %s", req, req + 1,
                   ucs_status_string(status));
    req->send.cb(req + 1, status);

    UCS_INSTRUMENT_RECORD(UCS_INSTRUMENT_TYPE_UCP_TX,
                          "ucp_request_complete_send",
                          req, 0);
    ucp_request_put(req, status);
}

static UCS_F_ALWAYS_INLINE void
ucp_request_complete_recv(ucp_request_t *req, ucs_status_t status,
                          ucp_tag_recv_info_t *info)
{
    ucs_trace_data("completing recv request %p (%p) stag 0x%"PRIx64" len %zu, %s",
                   req, req + 1, info->sender_tag, info->length,
                   ucs_status_string(status));

    if (!(req->flags & UCP_REQUEST_FLAG_EXTERNAL)) {
        /* In the current API callbacks are defined for internal reqs only. */
        req->recv.cb(req + 1, status, info);
    }
    ucp_request_put(req, status);

    UCS_INSTRUMENT_RECORD(UCS_INSTRUMENT_TYPE_UCP_RX,
                          "ucp_request_complete_recv",
                          req, info->length);
}

static UCS_F_ALWAYS_INLINE
void ucp_request_send_generic_dt_finish(ucp_request_t *req)
{
    ucp_dt_generic_t *dt;
    if (UCP_DT_IS_GENERIC(req->send.datatype)) {
        dt = ucp_dt_generic(req->send.datatype);
        ucs_assert(NULL != dt);
        dt->ops.finish(req->send.state.dt.generic.state);
    }
}

static UCS_F_ALWAYS_INLINE
void ucp_request_recv_generic_dt_finish(ucp_request_t *req)
{
    ucp_dt_generic_t *dt;
    if (UCP_DT_IS_GENERIC(req->recv.datatype)) {
        dt = ucp_dt_generic(req->recv.datatype);
        ucs_assert(NULL != dt);
        dt->ops.finish(req->recv.state.dt.generic.state);
    }
}

<<<<<<< HEAD
static UCS_F_ALWAYS_INLINE ucs_status_t
ucp_request_send_buffer_reg(ucp_request_t *req, ucp_lane_index_t lane)
{
    uct_md_h uct_md = ucp_ep_md(req->send.ep, lane);
    ucs_status_t status;

    status = uct_md_mem_reg(uct_md, (void*)req->send.buffer, req->send.length, 0,
                            &req->send.state.dt.contig.memh);
    if (status != UCS_OK) {
        ucs_error("failed to register user buffer [address %p len %zu pd %s]: %s",
                  req->send.buffer, req->send.length,
                  ucp_ep_md_attr(req->send.ep, lane)->component_name,
                  ucs_status_string(status));
    }
    return status;
}

static UCS_F_ALWAYS_INLINE void
ucp_request_send_buffer_dereg(ucp_request_t *req, ucp_lane_index_t lane)
{
    if (req->send.state.dt.contig.memh != UCT_INVALID_MEM_HANDLE) {
        uct_md_h uct_md = ucp_ep_md(req->send.ep, lane);
        (void) uct_md_mem_dereg(uct_md, req->send.state.dt.contig.memh);
    }
}

=======
>>>>>>> f6434b9c
static UCS_F_ALWAYS_INLINE void 
ucp_request_wait_uct_comp(ucp_request_t *req)
{
    while (req->send.uct_comp.count > 0) {
        ucp_worker_progress(req->send.ep->worker);
    }
}
<|MERGE_RESOLUTION|>--- conflicted
+++ resolved
@@ -91,35 +91,6 @@
     }
 }
 
-<<<<<<< HEAD
-static UCS_F_ALWAYS_INLINE ucs_status_t
-ucp_request_send_buffer_reg(ucp_request_t *req, ucp_lane_index_t lane)
-{
-    uct_md_h uct_md = ucp_ep_md(req->send.ep, lane);
-    ucs_status_t status;
-
-    status = uct_md_mem_reg(uct_md, (void*)req->send.buffer, req->send.length, 0,
-                            &req->send.state.dt.contig.memh);
-    if (status != UCS_OK) {
-        ucs_error("failed to register user buffer [address %p len %zu pd %s]: %s",
-                  req->send.buffer, req->send.length,
-                  ucp_ep_md_attr(req->send.ep, lane)->component_name,
-                  ucs_status_string(status));
-    }
-    return status;
-}
-
-static UCS_F_ALWAYS_INLINE void
-ucp_request_send_buffer_dereg(ucp_request_t *req, ucp_lane_index_t lane)
-{
-    if (req->send.state.dt.contig.memh != UCT_INVALID_MEM_HANDLE) {
-        uct_md_h uct_md = ucp_ep_md(req->send.ep, lane);
-        (void) uct_md_mem_dereg(uct_md, req->send.state.dt.contig.memh);
-    }
-}
-
-=======
->>>>>>> f6434b9c
 static UCS_F_ALWAYS_INLINE void 
 ucp_request_wait_uct_comp(ucp_request_t *req)
 {
