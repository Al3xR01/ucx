--- conflicted
+++ resolved
@@ -1620,25 +1620,19 @@
     unsigned i, thread_count;
     size_t message_size;
 
-    ucp_params.field_mask        = UCP_PARAM_FIELD_FEATURES;
-
-<<<<<<< HEAD
     ucp_params.field_mask   = UCP_PARAM_FIELD_FEATURES |
                               UCP_PARAM_FIELD_REQUEST_SIZE |
                               UCP_PARAM_FIELD_REQUEST_INIT;
     ucp_params.features     = 0;
     ucp_params.request_size = sizeof(ucp_perf_request_t);
     ucp_params.request_init = ucp_perf_request_init;
-=======
+
     if (perf->params.thread_count > 1) {
         /* when there is more than one thread, a ucp_worker would be created for
          * each. all of them will share the same ucp_context */
-        ucp_params.features          = UCP_PARAM_FIELD_MT_WORKERS_SHARED;
-        ucp_params.mt_workers_shared = 1;
-    } else {
-        ucp_params.features          = 0;
-    }
->>>>>>> e3934dfa
+        ucp_params.features          |= UCP_PARAM_FIELD_MT_WORKERS_SHARED;
+        ucp_params.mt_workers_shared  = 1;
+    }
 
     status = ucp_perf_test_fill_params(&perf->params, &ucp_params);
     if (status != UCS_OK) {
