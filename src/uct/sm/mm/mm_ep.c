/**
* Copyright (C) UT-Battelle, LLC. 2015. ALL RIGHTS RESERVED.
* Copyright (C) Mellanox Technologies Ltd. 2001-2015.  ALL RIGHTS RESERVED.
* $COPYRIGHT$
* $HEADER$
*/

#include "mm_ep.h"


static UCS_CLASS_INIT_FUNC(uct_mm_ep_t, uct_iface_t *tl_iface,
                           const struct sockaddr *addr)
{
    uct_mm_iface_t *iface = ucs_derived_of(tl_iface, uct_mm_iface_t);
    uct_sockaddr_process_t *remote_iface_addr = (uct_sockaddr_process_t *)addr;
    ucs_status_t status;
<<<<<<< HEAD
    size_t size_to_attach;
    void *ptr;
=======
>>>>>>> c730020b

    UCS_CLASS_CALL_SUPER_INIT(uct_base_ep_t, &iface->super);

    /* Connect to the remote address */
    /* Attach the address's memory */
<<<<<<< HEAD
    size_to_attach = UCT_MM_GET_FIFO_SIZE(iface);
    status =
        uct_mm_pd_mapper_ops(iface->super.pd)->attach(remote_iface_addr->id,
                                                      size_to_attach, 0, &ptr);
=======
    status = uct_mm_pd_mapper_ops(iface->super.pd)->attach(remote_iface_addr->id, &self->remote_mem);
>>>>>>> c730020b
    if (status != UCS_OK) {
        ucs_error("failed to connect to remote peer with mm. remote mm_id: %zu",
                   remote_iface_addr->id);
        return status;
    }

    uct_mm_set_fifo_ptrs(self->remote_mem, &self->fifo_ctl, &self->fifo);

    ucs_debug("mm: ep connected: %p, to remote_shmid: %zu", self, remote_iface_addr->id);

    return UCS_OK;
}

static UCS_CLASS_CLEANUP_FUNC(uct_mm_ep_t)
{
    uct_mm_iface_t *iface = ucs_derived_of(self->super.super.iface, uct_mm_iface_t);
    ucs_status_t status;

    /* detach the remote proceess's shared memory segment (remote recv FIFO) */
<<<<<<< HEAD
    status = uct_mm_pd_mapper_ops(iface->super.pd)->detach(self->fifo_ctl);
=======
    status = uct_mm_pd_mapper_ops(iface->super.pd)->release(self->remote_mem);
>>>>>>> c730020b
    if (status != UCS_OK) {
        ucs_error("error detaching from remote FIFO");
    }
}

UCS_CLASS_DEFINE(uct_mm_ep_t, uct_base_ep_t)
UCS_CLASS_DEFINE_NEW_FUNC(uct_mm_ep_t, uct_ep_t, uct_iface_t*,
                          const struct sockaddr *);
UCS_CLASS_DEFINE_DELETE_FUNC(uct_mm_ep_t, uct_ep_t);


#define uct_mm_trace_data(_remote_addr, _rkey, _fmt, ...) \
     ucs_trace_data(_fmt " to %"PRIx64"(%+ld)", ## __VA_ARGS__, (_remote_addr), \
                    (_rkey))

ucs_status_t uct_mm_ep_put_short(uct_ep_h tl_ep, const void *buffer,
                                 unsigned length, uint64_t remote_addr,
                                 uct_rkey_t rkey)
{
    if (ucs_likely(length != 0)) {
        memcpy((void *)(rkey + remote_addr), buffer, length);
        uct_mm_trace_data(remote_addr, rkey, "PUT_SHORT [buffer %p size %u]",
                          buffer, length);
    } else {
        ucs_trace_data("PUT_SHORT [zero-length]");
    }
    return UCS_OK;
}

ucs_status_t uct_mm_ep_put_bcopy(uct_ep_h tl_ep, uct_pack_callback_t pack_cb,
                                 void *arg, size_t length, 
                                 uint64_t remote_addr, uct_rkey_t rkey)
{
    if (ucs_likely(length != 0)) {
        pack_cb((void *)(rkey + remote_addr), arg, length);
        uct_mm_trace_data(remote_addr, rkey, "PUT_BCOPY [size %zu]", length);
    } else {
        ucs_trace_data("PUT_BCOPY [zero-length]");
    }
    return UCS_OK;
}

static inline ucs_status_t uct_mm_ep_get_remote_elem(uct_mm_ep_t *ep, uint64_t head,
		                                             uct_mm_fifo_element_t **elem)
{
    uct_mm_iface_t *iface = ucs_derived_of(ep->super.super.iface, uct_mm_iface_t);
    uint64_t elem_index;       /* the fifo elem's index in the fifo. */
                               /* must be smaller than fifo size */
    uint64_t returned_val;

    elem_index = ep->fifo_ctl->head & iface->fifo_mask;
    *elem = UCT_MM_IFACE_GET_FIFO_ELEM(iface, ep->fifo, elem_index);

    /* try to get ownership of the head element */
    returned_val = ucs_atomic_cswap64(&ep->fifo_ctl->head, head, head+1);
    if (returned_val != head) {
        return UCS_ERR_NO_RESOURCE;
    }

    return UCS_OK;
}

ucs_status_t uct_mm_ep_am_short(uct_ep_h tl_ep, uint8_t id, uint64_t header,
                                const void *payload, unsigned length)
{
    uct_mm_iface_t *iface = ucs_derived_of(tl_ep->iface, uct_mm_iface_t);
    uct_mm_ep_t *ep = ucs_derived_of(tl_ep, uct_mm_ep_t);
    uct_mm_fifo_element_t *elem;
    ucs_status_t status;
    uint64_t head;

    UCT_CHECK_AM_ID(id);
    UCT_CHECK_LENGTH(length + sizeof(header),
                     iface->elem_size - sizeof(uct_mm_fifo_element_t), "am_short");

    head = ep->fifo_ctl->head;
    /* check if there is room in the remote process's receive fifo to write */
    if (ucs_unlikely((head - ep->fifo_ctl->tail) >= iface->config.fifo_size)) {
        return UCS_ERR_NO_RESOURCE;
    }

    status = uct_mm_ep_get_remote_elem(ep, head, &elem);

    if (status == UCS_OK) {
        /* write to the remote fifo */
        *(uint64_t*)(elem + 1) = header;
        memcpy((void*)(elem + 1) + sizeof(header), payload, length);
        elem->am_id  = id;
        elem->flags |= UCT_MM_FIFO_ELEM_FLAG_INLINE;
        elem->length = length + sizeof(header);

        /* memory barrier - make sure that the memory is flushed before setting the
         * 'writing is complete' flag which the reader checks */
        ucs_memory_cpu_store_fence();

        /* change the owner bit to indicate that the writing is complete.
         * the owner bit flips after every fifo wraparound */
        if (head & iface->config.fifo_size) {
            elem->flags |= UCT_MM_FIFO_ELEM_FLAG_OWNER;
        } else {
            elem->flags &= ~UCT_MM_FIFO_ELEM_FLAG_OWNER;
        }
    } else {
        /* couldn't get an available fifo element */
        return status;
    }
    ucs_trace_data("MM: AM_SHORT am_id: %d buf=%p length=%u", id, payload, length);
    return UCS_OK;
}

ucs_status_t uct_mm_ep_atomic_add64(uct_ep_h tl_ep, uint64_t add,
                                    uint64_t remote_addr, uct_rkey_t rkey)
{
    uint64_t *ptr = (uint64_t *)(rkey + remote_addr);
    ucs_atomic_add64(ptr, add);
    uct_mm_trace_data(remote_addr, rkey, "ATOMIC_ADD64 [add %"PRIu64"]", add);
    return UCS_OK;
}

ucs_status_t uct_mm_ep_atomic_fadd64(uct_ep_h tl_ep, uint64_t add,
                                     uint64_t remote_addr, uct_rkey_t rkey,
                                     uint64_t *result, uct_completion_t *comp)
{
    uint64_t *ptr = (uint64_t *)(rkey + remote_addr);
    *result = ucs_atomic_fadd64(ptr, add);
    uct_mm_trace_data(remote_addr, rkey,
                      "ATOMIC_FADD64 [add %"PRIu64" result %"PRIu64"]",
                      add, *result);
    return UCS_OK;
}

ucs_status_t uct_mm_ep_atomic_swap64(uct_ep_h tl_ep, uint64_t swap,
                                     uint64_t remote_addr, uct_rkey_t rkey,
                                     uint64_t *result, uct_completion_t *comp)
{
    uint64_t *ptr = (uint64_t *)(rkey + remote_addr);
    *result = ucs_atomic_swap64(ptr, swap);
    uct_mm_trace_data(remote_addr, rkey,
                      "ATOMIC_SWAP64 [swap %"PRIu64" result %"PRIu64"]",
                      swap, *result);
    return UCS_OK;
}

ucs_status_t uct_mm_ep_atomic_cswap64(uct_ep_h tl_ep, uint64_t compare,
                                      uint64_t swap, uint64_t remote_addr, 
                                      uct_rkey_t rkey, uint64_t *result,
                                      uct_completion_t *comp)
{
    uint64_t *ptr = (uint64_t *)(rkey + remote_addr);
    *result = ucs_atomic_cswap64(ptr, compare, swap);
    uct_mm_trace_data(remote_addr, rkey,
                      "ATOMIC_CSWAP64 [compare %"PRIu64" swap %"PRIu64" result %"PRIu64"]",
                      compare, swap, *result);
    return UCS_OK;
}

ucs_status_t uct_mm_ep_atomic_add32(uct_ep_h tl_ep, uint32_t add,
                                    uint64_t remote_addr, uct_rkey_t rkey)
{
    uint32_t *ptr = (uint32_t *)(rkey + remote_addr);
    ucs_atomic_add32(ptr, add);
    uct_mm_trace_data(remote_addr, rkey, "ATOMIC_ADD32 [add %"PRIu32"]", add);
    return UCS_OK;
}

ucs_status_t uct_mm_ep_atomic_fadd32(uct_ep_h tl_ep, uint32_t add,
                                     uint64_t remote_addr, uct_rkey_t rkey,
                                     uint32_t *result, uct_completion_t *comp)
{
    uint32_t *ptr = (uint32_t *)(rkey + remote_addr);
    *result = ucs_atomic_fadd32(ptr, add);
    uct_mm_trace_data(remote_addr, rkey,
                      "ATOMIC_FADD32 [add %"PRIu32" result %"PRIu32"]",
                      add, *result);
    return UCS_OK;
}

ucs_status_t uct_mm_ep_atomic_swap32(uct_ep_h tl_ep, uint32_t swap,
                                     uint64_t remote_addr, uct_rkey_t rkey,
                                     uint32_t *result, uct_completion_t *comp)
{
    uint32_t *ptr = (uint32_t *)(rkey + remote_addr);
    *result = ucs_atomic_swap32(ptr, swap);
    uct_mm_trace_data(remote_addr, rkey,
                      "ATOMIC_SWAP32 [swap %"PRIu32" result %"PRIu32"]",
                      swap, *result);
    return UCS_OK;
}

ucs_status_t uct_mm_ep_atomic_cswap32(uct_ep_h tl_ep, uint32_t compare,
                                      uint32_t swap, uint64_t remote_addr, 
                                      uct_rkey_t rkey, uint32_t *result,
                                      uct_completion_t *comp)
{
    uint32_t *ptr = (uint32_t *)(rkey + remote_addr);
    *result = ucs_atomic_cswap32(ptr, compare, swap);
    uct_mm_trace_data(remote_addr, rkey,
                      "ATOMIC_CSWAP32 [compare %"PRIu32" swap %"PRIu32" result %"PRIu32"]",
                      compare, swap, *result);
    return UCS_OK;
}

ucs_status_t uct_mm_ep_get_bcopy(uct_ep_h tl_ep, uct_unpack_callback_t unpack_cb,
                                 void *arg, size_t length,
                                 uint64_t remote_addr, uct_rkey_t rkey,
                                 uct_completion_t *comp)
{
    if (ucs_likely(0 != length)) {
        unpack_cb(arg, (void *)(rkey + remote_addr), length);
        uct_mm_trace_data(remote_addr, rkey, "GET_BCOPY [length %zu]", length);
    } else {
        ucs_trace_data("GET_BCOPY [zero-length]");
    }
    return UCS_OK;
}<|MERGE_RESOLUTION|>--- conflicted
+++ resolved
@@ -14,24 +14,16 @@
     uct_mm_iface_t *iface = ucs_derived_of(tl_iface, uct_mm_iface_t);
     uct_sockaddr_process_t *remote_iface_addr = (uct_sockaddr_process_t *)addr;
     ucs_status_t status;
-<<<<<<< HEAD
     size_t size_to_attach;
-    void *ptr;
-=======
->>>>>>> c730020b
 
     UCS_CLASS_CALL_SUPER_INIT(uct_base_ep_t, &iface->super);
 
     /* Connect to the remote address */
     /* Attach the address's memory */
-<<<<<<< HEAD
     size_to_attach = UCT_MM_GET_FIFO_SIZE(iface);
     status =
         uct_mm_pd_mapper_ops(iface->super.pd)->attach(remote_iface_addr->id,
-                                                      size_to_attach, 0, &ptr);
-=======
-    status = uct_mm_pd_mapper_ops(iface->super.pd)->attach(remote_iface_addr->id, &self->remote_mem);
->>>>>>> c730020b
+                                                      size_to_attach, 0, &self->remote_mem);
     if (status != UCS_OK) {
         ucs_error("failed to connect to remote peer with mm. remote mm_id: %zu",
                    remote_iface_addr->id);
@@ -51,11 +43,7 @@
     ucs_status_t status;
 
     /* detach the remote proceess's shared memory segment (remote recv FIFO) */
-<<<<<<< HEAD
-    status = uct_mm_pd_mapper_ops(iface->super.pd)->detach(self->fifo_ctl);
-=======
-    status = uct_mm_pd_mapper_ops(iface->super.pd)->release(self->remote_mem);
->>>>>>> c730020b
+    status = uct_mm_pd_mapper_ops(iface->super.pd)->detach(self->remote_mem);
     if (status != UCS_OK) {
         ucs_error("error detaching from remote FIFO");
     }
