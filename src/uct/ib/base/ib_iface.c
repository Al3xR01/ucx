/**
* Copyright (C) Mellanox Technologies Ltd. 2001-2014.  ALL RIGHTS RESERVED.
*
* See file LICENSE for terms.
*/

#include "ib_iface.h"
#include "ib_log.h"

#include <uct/base/uct_md.h>
#include <ucs/arch/bitops.h>
#include <ucs/arch/cpu.h>
#include <ucs/type/class.h>
#include <ucs/type/cpu_set.h>
#include <ucs/debug/log.h>
#include <ucs/time/time.h>
#include <ucs/memory/numa.h>
#include <ucs/sys/sock.h>
#include <string.h>
#include <stdlib.h>
#include <poll.h>


static UCS_CONFIG_DEFINE_ARRAY(path_bits_spec,
                               sizeof(ucs_range_spec_t),
                               UCS_CONFIG_TYPE_RANGE_SPEC);

const char *uct_ib_mtu_values[] = {
    [UCT_IB_MTU_DEFAULT]    = "default",
    [UCT_IB_MTU_512]        = "512",
    [UCT_IB_MTU_1024]       = "1024",
    [UCT_IB_MTU_2048]       = "2048",
    [UCT_IB_MTU_4096]       = "4096",
    [UCT_IB_MTU_LAST]       = NULL
};

enum {
    UCT_IB_ADDRESS_TYPE_LINK_LOCAL,
    UCT_IB_ADDRESS_TYPE_SITE_LOCAL,
    UCT_IB_ADDRESS_TYPE_GLOBAL,
    UCT_IB_ADDRESS_TYPE_ETH,
    UCT_IB_ADDRESS_TYPE_LAST,
    UCT_IB_IFACE_ADDRESS_TYPE_AUTO  = UCT_IB_ADDRESS_TYPE_LAST,
    UCT_IB_IFACE_ADDRESS_TYPE_LAST
};

static const char *uct_ib_iface_addr_types[] = {
   [UCT_IB_ADDRESS_TYPE_LINK_LOCAL] = "ib_local",
   [UCT_IB_ADDRESS_TYPE_SITE_LOCAL] = "ib_site_local",
   [UCT_IB_ADDRESS_TYPE_GLOBAL]     = "ib_global",
   [UCT_IB_ADDRESS_TYPE_ETH]        = "eth",
   [UCT_IB_IFACE_ADDRESS_TYPE_AUTO] = "auto",
   [UCT_IB_IFACE_ADDRESS_TYPE_LAST] = NULL
};

ucs_config_field_t uct_ib_iface_config_table[] = {
  {"", "", NULL,
   ucs_offsetof(uct_ib_iface_config_t, super), UCS_CONFIG_TYPE_TABLE(uct_iface_config_table)},

  {"SEG_SIZE", "8192",
   "Size of bounce buffers used for post_send and post_recv.",
   ucs_offsetof(uct_ib_iface_config_t, seg_size), UCS_CONFIG_TYPE_MEMUNITS},

  {"TX_QUEUE_LEN", "256",
   "Length of send queue in the QP.",
   ucs_offsetof(uct_ib_iface_config_t, tx.queue_len), UCS_CONFIG_TYPE_UINT},

  {"TX_MAX_BATCH", "16",
   "Number of send WQEs to batch in one post-send list. Larger values reduce\n"
   "the CPU usage, but increase the latency and pipelining between sender and\n"
   "receiver.",
   ucs_offsetof(uct_ib_iface_config_t, tx.max_batch), UCS_CONFIG_TYPE_UINT},

  {"TX_MAX_POLL", "16",
   "Max number of receive completions to pick during TX poll",
   ucs_offsetof(uct_ib_iface_config_t, tx.max_poll), UCS_CONFIG_TYPE_UINT},

  {"TX_MIN_INLINE", "64",
   "Bytes to reserve in send WQE for inline data. Messages which are small\n"
   "enough will be sent inline.",
   ucs_offsetof(uct_ib_iface_config_t, tx.min_inline), UCS_CONFIG_TYPE_MEMUNITS},

  {"TX_INLINE_RESP", "32",
   "Bytes to reserve in send WQE for inline response. Responses which are small\n"
   "enough, such as of atomic operations and small reads, will be received inline.",
   ucs_offsetof(uct_ib_iface_config_t, tx.inl_resp), UCS_CONFIG_TYPE_MEMUNITS},

  {"TX_MIN_SGE", "3",
   "Number of SG entries to reserve in the send WQE.",
   ucs_offsetof(uct_ib_iface_config_t, tx.min_sge), UCS_CONFIG_TYPE_UINT},

#if HAVE_DECL_IBV_EXP_CQ_MODERATION
  {"TX_EVENT_MOD_COUNT", "0",
   "Number of send completions for which an event would be generated (0 - disabled).",
   ucs_offsetof(uct_ib_iface_config_t, tx.cq_moderation_count), UCS_CONFIG_TYPE_UINT},

  {"TX_EVENT_MOD_PERIOD", "0us",
   "Time period to generate send event (0 - disabled).",
   ucs_offsetof(uct_ib_iface_config_t, tx.cq_moderation_period), UCS_CONFIG_TYPE_TIME},

  {"RX_EVENT_MOD_COUNT", "0",
   "Number of received messages for which an event would be generated (0 - disabled).",
   ucs_offsetof(uct_ib_iface_config_t, rx.cq_moderation_count), UCS_CONFIG_TYPE_UINT},

  {"RX_EVENT_MOD_PERIOD", "0us",
   "Time period to generate receive event (0 - disabled).",
   ucs_offsetof(uct_ib_iface_config_t, rx.cq_moderation_period), UCS_CONFIG_TYPE_TIME},
#endif /* HAVE_DECL_IBV_EXP_CQ_MODERATION */

  UCT_IFACE_MPOOL_CONFIG_FIELDS("TX_", -1, 1024, "send",
                                ucs_offsetof(uct_ib_iface_config_t, tx.mp),
      "\nAttention: Setting this param with value != -1 is a dangerous thing\n"
      "in RC/DC and could cause deadlock or performance degradation."),

  {"RX_QUEUE_LEN", "4096",
   "Length of receive queue in the QPs.",
   ucs_offsetof(uct_ib_iface_config_t, rx.queue_len), UCS_CONFIG_TYPE_UINT},

  {"RX_MAX_BATCH", "16",
   "How many post-receives to perform in one batch.",
   ucs_offsetof(uct_ib_iface_config_t, rx.max_batch), UCS_CONFIG_TYPE_UINT},

  {"RX_MAX_POLL", "16",
   "Max number of receive completions to pick during RX poll",
   ucs_offsetof(uct_ib_iface_config_t, rx.max_poll), UCS_CONFIG_TYPE_UINT},

  {"RX_INLINE", "0",
   "Number of bytes to request for inline receive. If the maximal supported size\n"
   "is smaller, it will be used instead. If it is possible to support a larger\n"
   "size than requested with the same hardware resources, it will be used instead.",
   ucs_offsetof(uct_ib_iface_config_t, rx.inl), UCS_CONFIG_TYPE_MEMUNITS},

  UCT_IFACE_MPOOL_CONFIG_FIELDS("RX_", -1, 0, "receive",
                                ucs_offsetof(uct_ib_iface_config_t, rx.mp), ""),

  {"ADDR_TYPE", "auto",
   "Set the interface address type. \"auto\" mode detects the type according to\n"
   "link layer type and IB subnet prefix.\n"
   "Deprecated. To force use of global routing use IS_GLOBAL.",
   ucs_offsetof(uct_ib_iface_config_t, addr_type),
   UCS_CONFIG_TYPE_ENUM(uct_ib_iface_addr_types)},

  {"IS_GLOBAL", "n",
   "Force interface to use global routing.",
   ucs_offsetof(uct_ib_iface_config_t, is_global), UCS_CONFIG_TYPE_BOOL},

  {"SL", "0",
   "IB Service Level / RoCEv2 Ethernet Priority.\n",
   ucs_offsetof(uct_ib_iface_config_t, sl), UCS_CONFIG_TYPE_UINT},

  {"TRAFFIC_CLASS", "auto",
   "IB Traffic Class / RoCEv2 Differentiated Services Code Point (DSCP).\n"
   "\"auto\" option selects 106 on RoCEv2 and 0 otherwise.",
   ucs_offsetof(uct_ib_iface_config_t, traffic_class), UCS_CONFIG_TYPE_ULUNITS},

  {"HOP_LIMIT", "255",
   "IB Hop limit / RoCEv2 Time to Live. Should be between 0 and 255.\n",
   ucs_offsetof(uct_ib_iface_config_t, hop_limit), UCS_CONFIG_TYPE_UINT},

  {"NUM_PATHS", "auto",
   "Number of paths to expose for the interface. 'auto' means use "
   UCS_PP_MAKE_STRING(UCT_IB_DEV_MAX_PORTS) " paths\n"
   "for RoCE LAG devices and 2^LMC paths for InfiniBand fabric. In some\n"
   "cases using multiple paths can get higher bandwidth overall.",
   ucs_offsetof(uct_ib_iface_config_t, num_paths), UCS_CONFIG_TYPE_ULUNITS},

  {"ROCE_PATH_FACTOR", "1",
   "Multiplier for RoCE LAG UDP source port calculation. The UDP source port\n"
   "is typically used by switches and network adapters to select a different\n"
   "path for the same pair of endpoints.",
   ucs_offsetof(uct_ib_iface_config_t, roce_path_factor), UCS_CONFIG_TYPE_UINT},

  {"LID_PATH_BITS", "0",
   "List of IB Path bits separated by comma (a,b,c) "
   "which will be the low portion of the LID, according to the LMC in the fabric.",
   ucs_offsetof(uct_ib_iface_config_t, lid_path_bits), UCS_CONFIG_TYPE_ARRAY(path_bits_spec)},

  {"PKEY", "auto",
   "Which pkey value to use. Should be between 0 and 0x7fff.\n"
   "\"auto\" option selects a first valid pkey value with full membership.",
   ucs_offsetof(uct_ib_iface_config_t, pkey_value), UCS_CONFIG_TYPE_HEX},

#if HAVE_IBV_EXP_RES_DOMAIN
  {"RESOURCE_DOMAIN", "y",
   "Enable multiple resource domains (experimental).",
   ucs_offsetof(uct_ib_iface_config_t, enable_res_domain), UCS_CONFIG_TYPE_BOOL},
#endif


  {NULL}
};

int uct_ib_iface_is_roce(uct_ib_iface_t *iface)
{
    return uct_ib_device_is_port_roce(uct_ib_iface_device(iface),
                                      iface->config.port_num);
}

int uct_ib_iface_is_ib(uct_ib_iface_t *iface)
{
    return uct_ib_device_is_port_ib(uct_ib_iface_device(iface),
                                    iface->config.port_num);
}

static void uct_ib_iface_recv_desc_init(uct_iface_h tl_iface, void *obj, uct_mem_h memh)
{
    uct_ib_iface_recv_desc_t *desc = obj;
    uct_ib_mem_t *ib_memh = memh;

    desc->lkey = ib_memh->lkey;
}

ucs_status_t uct_ib_iface_recv_mpool_init(uct_ib_iface_t *iface,
                                          const uct_ib_iface_config_t *config,
                                          const char *name, ucs_mpool_t *mp)
{
    unsigned grow;

    if (config->rx.queue_len < 1024) {
        grow = 1024;
    } else {
        /* We want to have some free (+10%) elements to avoid mem pool expansion */
        grow = ucs_min( (int)(1.1 * config->rx.queue_len + 0.5),
                        config->rx.mp.max_bufs);
    }

    return uct_iface_mpool_init(&iface->super, mp,
                                iface->config.rx_payload_offset + iface->config.seg_size,
                                iface->config.rx_hdr_offset,
                                UCS_SYS_CACHE_LINE_SIZE,
                                &config->rx.mp, grow,
                                uct_ib_iface_recv_desc_init,
                                name);
}

void uct_ib_iface_release_desc(uct_recv_desc_t *self, void *desc)
{
    uct_ib_iface_t *iface = ucs_container_of(self, uct_ib_iface_t, release_desc);
    void *ib_desc;

    ib_desc = UCS_PTR_BYTE_OFFSET(desc, -(ptrdiff_t)iface->config.rx_headroom_offset);
    ucs_mpool_put_inline(ib_desc);
}

size_t uct_ib_address_size(const union ibv_gid *gid, unsigned pack_flags)
{
    size_t size = sizeof(uct_ib_address_t);

    if (pack_flags & UCT_IB_ADDRESS_PACK_FLAG_ETH) {
        /* Ethernet: address contains only raw GID */
        return size + sizeof(union ibv_gid);
    }

    /* InfiniBand: address always contains LID */
    size += sizeof(uint16_t); /* lid */

    if (pack_flags & UCT_IB_ADDRESS_PACK_FLAG_INTERFACE_ID) {
        /* Add GUID */
        UCS_STATIC_ASSERT(sizeof(gid->global.interface_id) == sizeof(uint64_t));
        size += sizeof(uint64_t);
    }

    if (pack_flags & UCT_IB_ADDRESS_PACK_FLAG_SUBNET_PREFIX) {
        if ((gid->global.subnet_prefix & UCT_IB_SITE_LOCAL_MASK) ==
                       UCT_IB_SITE_LOCAL_PREFIX) {
            /* 16-bit subnet prefix */
            size += sizeof(uint16_t);
        } else if (gid->global.subnet_prefix != UCT_IB_LINK_LOCAL_PREFIX) {
            /* 64-bit subnet prefix */
            size += sizeof(uint64_t);
        }
        /* Note: if subnet prefix is LINK_LOCAL, no need to pack it because
         * it's a well-known value defined by IB specification.
         */
    }

    return size;
}

void uct_ib_address_pack(const union ibv_gid *gid, uint16_t lid,
                         unsigned pack_flags,
                         const uct_ib_roce_version_info_t *roce_info,
                         uct_ib_address_t *ib_addr)
{
    void *ptr = ib_addr + 1;

    if (pack_flags & UCT_IB_ADDRESS_PACK_FLAG_ETH) {
        /* RoCE, in this case we don't use the lid, we pack the gid, the RoCE
         * version, address family and set the ETH flag */
        ib_addr->flags = UCT_IB_ADDRESS_FLAG_LINK_LAYER_ETH |
                         (roce_info->ver << ucs_ilog2(UCT_IB_ADDRESS_FLAG_LAST));

        if (roce_info->addr_family == AF_INET6) {
            ib_addr->flags |= UCT_IB_ADDRESS_FLAG_ROCE_IPV6;
        }

        /* uint8_t raw[16]; */
        memcpy(ptr, gid->raw, sizeof(gid->raw) * sizeof(uint8_t));
        return;
    }

    /* IB, LID */
    ib_addr->flags   = !UCT_IB_ADDRESS_FLAG_LINK_LAYER_ETH;
    ptr              = ib_addr + 1;
    *(uint16_t*)ptr  = lid;
    ptr              = UCS_PTR_BYTE_OFFSET(ptr, sizeof(uint16_t));

    if (pack_flags & UCT_IB_ADDRESS_PACK_FLAG_INTERFACE_ID) {
        /* Pack GUID */
        ib_addr->flags  |= UCT_IB_ADDRESS_FLAG_IF_ID;
        *(uint64_t*) ptr = gid->global.interface_id;
        ptr              = UCS_PTR_BYTE_OFFSET(ptr, sizeof(uint64_t));
    }

    if (pack_flags & UCT_IB_ADDRESS_PACK_FLAG_SUBNET_PREFIX) {
        if ((gid->global.subnet_prefix & UCT_IB_SITE_LOCAL_MASK) ==
                                         UCT_IB_SITE_LOCAL_PREFIX) {
            /* Site-local */
            ib_addr->flags |= UCT_IB_ADDRESS_FLAG_SUBNET16;
            *(uint16_t*)ptr = gid->global.subnet_prefix >> 48;
        } else if (gid->global.subnet_prefix != UCT_IB_LINK_LOCAL_PREFIX) {
            /* Global */
            ib_addr->flags |= UCT_IB_ADDRESS_FLAG_SUBNET64;
            *(uint64_t*)ptr = gid->global.subnet_prefix;
        }
    }
}

static unsigned uct_ib_iface_address_pack_flags(uct_ib_iface_t *iface)
{
    if (uct_ib_iface_is_roce(iface)) {
        /* pack Ethernet address */
        return UCT_IB_ADDRESS_PACK_FLAG_ETH;
    } else if (iface->config.force_global_addr) {
        /* pack full IB address */
        return UCT_IB_ADDRESS_PACK_FLAG_SUBNET_PREFIX |
               UCT_IB_ADDRESS_PACK_FLAG_INTERFACE_ID;
    } else {
        /* pack only subnet prefix for reachability test */
        return UCT_IB_ADDRESS_PACK_FLAG_SUBNET_PREFIX;
    }
}

size_t uct_ib_iface_address_size(uct_ib_iface_t *iface)
{
    return uct_ib_address_size(&iface->gid_info.gid,
                               uct_ib_iface_address_pack_flags(iface));
}

void uct_ib_iface_address_pack(uct_ib_iface_t *iface, const union ibv_gid *gid,
                               uint16_t lid, uct_ib_address_t *ib_addr)
{
    uct_ib_address_pack(gid, lid, uct_ib_iface_address_pack_flags(iface),
                        &iface->gid_info.roce_info, ib_addr);
}

void uct_ib_address_unpack(const uct_ib_address_t *ib_addr, uint16_t *lid,
                           union ibv_gid *gid)
{
    const void *ptr = ib_addr + 1;

    *lid                      = 0;

    if (ib_addr->flags & UCT_IB_ADDRESS_FLAG_LINK_LAYER_ETH) {
        memcpy(gid->raw, ptr, sizeof(gid->raw) * sizeof(uint8_t)); /* uint8_t raw[16]; */
        return;
    }

    gid->global.subnet_prefix = UCT_IB_LINK_LOCAL_PREFIX; /* Default prefix */
    gid->global.interface_id  = 0;

    /* If the link layer is not ETHERNET, then it is IB and a lid must be present */
    *lid = *(uint16_t*)ptr;
    ptr  = UCS_PTR_BYTE_OFFSET(ptr, sizeof(uint16_t));

    if (ib_addr->flags & UCT_IB_ADDRESS_FLAG_IF_ID) {
        gid->global.interface_id = *(uint64_t*)ptr;
        ptr                      = UCS_PTR_BYTE_OFFSET(ptr, sizeof(uint64_t));
    }

    if (ib_addr->flags & UCT_IB_ADDRESS_FLAG_SUBNET16) {
        gid->global.subnet_prefix = UCT_IB_SITE_LOCAL_PREFIX |
                                    ((uint64_t) *(uint16_t*) ptr << 48);
        ptr                       = UCS_PTR_BYTE_OFFSET(ptr, sizeof(uint16_t));
        ucs_assert(!(ib_addr->flags & UCT_IB_ADDRESS_FLAG_SUBNET64));
    }

    if (ib_addr->flags & UCT_IB_ADDRESS_FLAG_SUBNET64) {
        gid->global.subnet_prefix = *(uint64_t*) ptr;
    }
}

const char *uct_ib_address_str(const uct_ib_address_t *ib_addr, char *buf,
                               size_t max)
{
    union ibv_gid gid;
    uint16_t lid;
    char *p, *endp;

    uct_ib_address_unpack(ib_addr, &lid, &gid);

    p    = buf;
    endp = buf + max;
    if (lid != 0) {
        snprintf(p, endp - p, "lid %d ", lid);
        p += strlen(p);
    }
    uct_ib_gid_str(&gid, p, endp - p);

    return buf;
}

ucs_status_t uct_ib_iface_get_device_address(uct_iface_h tl_iface,
                                             uct_device_addr_t *dev_addr)
{
    uct_ib_iface_t   *iface   = ucs_derived_of(tl_iface, uct_ib_iface_t);

    uct_ib_iface_address_pack(iface, &iface->gid_info.gid, uct_ib_iface_port_attr(iface)->lid,
                              (void*)dev_addr);
    return UCS_OK;
}

static inline uct_ib_roce_version_t
uct_ib_address_flags_get_roce_version(uint8_t flags)
{
    ucs_assert(flags & UCT_IB_ADDRESS_FLAG_LINK_LAYER_ETH);

    return (uct_ib_roce_version_t)(flags >> ucs_ilog2(UCT_IB_ADDRESS_FLAG_LAST));
}

static int uct_ib_iface_roce_is_reachable(const uct_ib_device_gid_info_t *local_gid_info,
                                          const uct_ib_address_t *remote_ib_addr)
{
    sa_family_t local_ib_addr_af         = local_gid_info->roce_info.addr_family;
    uct_ib_roce_version_t local_roce_ver = local_gid_info->roce_info.ver;
    uint8_t remote_ib_addr_flags         = remote_ib_addr->flags;
    uct_ib_roce_version_t remote_roce_ver;
    sa_family_t remote_ib_addr_af;
    char local_gid_str[128], remote_gid_str[128];

    if ((uct_ib_address_flags_get_roce_version(remote_ib_addr_flags)) ==
         UCT_IB_DEVICE_ROCE_ANY) {
        return 1;
    }

    /* check the address family */
    remote_ib_addr_af = (remote_ib_addr_flags & UCT_IB_ADDRESS_FLAG_ROCE_IPV6) ?
                        AF_INET6 : AF_INET;

    if (local_ib_addr_af != remote_ib_addr_af) {
        ucs_assert(local_ib_addr_af != 0);
        ucs_debug("different addr_family detected. local %s remote %s",
                  ucs_sockaddr_address_family_str(local_ib_addr_af),
                  ucs_sockaddr_address_family_str(remote_ib_addr_af));
        return 0;
    }

    /* check the RoCE version */
    ucs_assert(local_roce_ver != UCT_IB_DEVICE_ROCE_ANY);

    remote_roce_ver = uct_ib_address_flags_get_roce_version(remote_ib_addr_flags);

    if (local_roce_ver != remote_roce_ver) {
        ucs_trace("different RoCE versions detected. local %s (gid=%s)"
                  "remote %s (gid=%s)",
                  uct_ib_roce_version_str(local_roce_ver),
                  uct_ib_gid_str(&local_gid_info->gid, local_gid_str,
                                 sizeof(local_gid_str)),
                  uct_ib_roce_version_str(remote_roce_ver),
                  uct_ib_gid_str((union ibv_gid *)(remote_ib_addr + 1), remote_gid_str,
                                 sizeof(remote_gid_str)));
        return 0;
    }

    return 1;
}

int uct_ib_iface_is_reachable(const uct_iface_h tl_iface,
                              const uct_device_addr_t *dev_addr,
                              const uct_iface_addr_t *iface_addr)
{
    uct_ib_iface_t *iface = ucs_derived_of(tl_iface, uct_ib_iface_t);
    int is_local_eth = uct_ib_iface_is_roce(iface);
    const uct_ib_address_t *ib_addr = (const void*)dev_addr;
    union ibv_gid gid;
    uint16_t lid;

    uct_ib_address_unpack(ib_addr, &lid, &gid);

    if (!is_local_eth && !(ib_addr->flags & UCT_IB_ADDRESS_FLAG_LINK_LAYER_ETH)) {
        /* same subnet prefix */
        return gid.global.subnet_prefix == iface->gid_info.gid.global.subnet_prefix;
    } else if (is_local_eth && (ib_addr->flags & UCT_IB_ADDRESS_FLAG_LINK_LAYER_ETH)) {
        /* there shouldn't be a lid and the UCT_IB_ADDRESS_FLAG_LINK_LAYER_ETH
         * flag should be on. If reachable, the remote and local RoCE versions
         * and address families have to be the same */
        return uct_ib_iface_roce_is_reachable(&iface->gid_info, ib_addr);
    } else {
        /* local and remote have different link layers and therefore are unreachable */
        return 0;
    }
}

ucs_status_t uct_ib_iface_create_ah(uct_ib_iface_t *iface,
                                    struct ibv_ah_attr *ah_attr,
                                    struct ibv_ah **ah_p)
{
    return uct_ib_device_create_ah_cached(uct_ib_iface_device(iface), ah_attr,
                                          uct_ib_iface_md(iface)->pd, ah_p);
}

void uct_ib_iface_fill_ah_attr_from_gid_lid(uct_ib_iface_t *iface, uint16_t lid,
                                            const union ibv_gid *gid,
                                            unsigned path_index,
                                            struct ibv_ah_attr *ah_attr)
{
    uint8_t path_bits;

    memset(ah_attr, 0, sizeof(*ah_attr));

    ah_attr->sl                = iface->config.sl;
    ah_attr->port_num          = iface->config.port_num;
    ah_attr->grh.traffic_class = iface->config.traffic_class;

    if (uct_ib_iface_is_roce(iface)) {
        ah_attr->dlid          = UCT_IB_ROCE_UDP_SPORT_BASE |
                                 (iface->config.roce_path_factor * path_index);
    } else {
        /* TODO iface->path_bits should be removed and replaced by path_index */
        path_bits              = iface->path_bits[path_index %
                                                  iface->path_bits_count];
        ah_attr->dlid          = lid | path_bits;
        ah_attr->src_path_bits = path_bits;
    }

    if (iface->config.force_global_addr ||
        (iface->gid_info.gid.global.subnet_prefix != gid->global.subnet_prefix)) {
        ucs_assert_always(gid->global.interface_id != 0);
        ah_attr->is_global      = 1;
        ah_attr->grh.dgid       = *gid;
        ah_attr->grh.sgid_index = iface->gid_info.gid_index;
        ah_attr->grh.hop_limit  = iface->config.hop_limit;
    } else {
        ah_attr->is_global      = 0;
    }
}

void uct_ib_iface_fill_ah_attr_from_addr(uct_ib_iface_t *iface,
                                         const uct_ib_address_t *ib_addr,
                                         unsigned path_index,
                                         struct ibv_ah_attr *ah_attr)
{
    union ibv_gid  gid;
    uint16_t       lid;

    ucs_assert(!uct_ib_iface_is_roce(iface) ==
               !(ib_addr->flags & UCT_IB_ADDRESS_FLAG_LINK_LAYER_ETH));

    uct_ib_address_unpack(ib_addr, &lid, &gid);
    uct_ib_iface_fill_ah_attr_from_gid_lid(iface, lid, &gid, path_index,
                                           ah_attr);
}

static ucs_status_t uct_ib_iface_init_pkey(uct_ib_iface_t *iface,
                                           const uct_ib_iface_config_t *config)
{
    uct_ib_device_t *dev  = uct_ib_iface_device(iface);
    uint16_t pkey_tbl_len = uct_ib_iface_port_attr(iface)->pkey_tbl_len;
    int pkey_found        = 0;
    uint16_t pkey_index, port_pkey, pkey;

    if ((config->pkey_value != UCS_HEXUNITS_AUTO) &&
        (config->pkey_value > UCT_IB_PKEY_PARTITION_MASK)) {
        ucs_error("Requested pkey 0x%x is invalid, should be in the range 0..0x%x",
                  config->pkey_value, UCT_IB_PKEY_PARTITION_MASK);
        return UCS_ERR_INVALID_PARAM;
    }

    /* get the user's pkey value and find its index in the port's pkey table */
    for (pkey_index = 0; pkey_index < pkey_tbl_len; ++pkey_index) {
        /* get the pkey values from the port's pkeys table */
        if (ibv_query_pkey(dev->ibv_context, iface->config.port_num, pkey_index,
                           &port_pkey))
        {
            ucs_debug("ibv_query_pkey("UCT_IB_IFACE_FMT", index=%d) failed: %m",
                      UCT_IB_IFACE_ARG(iface), pkey_index);
            continue;
        }

        pkey = ntohs(port_pkey);
        if (!(pkey & UCT_IB_PKEY_MEMBERSHIP_MASK)) {
            /* if pkey = 0x0, just skip it w/o debug trace, because 0x0
             * means that there is no real pkey configured at this index */
            if (pkey) {
                ucs_trace("skipping send-only pkey[%d]=0x%x on "UCT_IB_IFACE_FMT,
                          pkey_index, pkey, UCT_IB_IFACE_ARG(iface));
            }
            continue;
        }

        /* take only the lower 15 bits for the comparison */
        if ((config->pkey_value == UCS_HEXUNITS_AUTO) ||
            ((pkey & UCT_IB_PKEY_PARTITION_MASK) == config->pkey_value)) {
            iface->pkey_index = pkey_index;
            iface->pkey_value = pkey;
            pkey_found        = 1;
            break;
        }
    }

    if (!pkey_found) {
        if (config->pkey_value == UCS_HEXUNITS_AUTO) {
            ucs_error("There is no valid pkey with full membership on "
                      UCT_IB_IFACE_FMT, UCT_IB_IFACE_ARG(iface));
        } else {
            ucs_error("Unable to find specified pkey 0x%x on "UCT_IB_IFACE_FMT,
                      config->pkey_value, UCT_IB_IFACE_ARG(iface));
        }

        return UCS_ERR_INVALID_PARAM;
    }

    ucs_debug("using pkey[%d] 0x%x on "UCT_IB_IFACE_FMT, iface->pkey_index,
              iface->pkey_value, UCT_IB_IFACE_ARG(iface));
    return UCS_OK;
}

static ucs_status_t uct_ib_iface_init_lmc(uct_ib_iface_t *iface,
                                          const uct_ib_iface_config_t *config)
{
    unsigned i, j, num_path_bits;
    unsigned first, last;
    uint8_t lmc;
    int step;

    if (config->lid_path_bits.count == 0) {
        ucs_error("List of path bits must not be empty");
        return UCS_ERR_INVALID_PARAM;
    }

    /* count the number of lid_path_bits */
    num_path_bits = 0;
    for (i = 0; i < config->lid_path_bits.count; i++) {
        num_path_bits += 1 + abs((int)(config->lid_path_bits.ranges[i].first -
                                       config->lid_path_bits.ranges[i].last));
    }

    iface->path_bits = ucs_calloc(1, num_path_bits * sizeof(*iface->path_bits),
                                  "ib_path_bits");
    if (iface->path_bits == NULL) {
        return UCS_ERR_NO_MEMORY;
    }

    lmc = uct_ib_iface_port_attr(iface)->lmc;

    /* go over the list of values (ranges) for the lid_path_bits and set them */
    iface->path_bits_count = 0;
    for (i = 0; i < config->lid_path_bits.count; ++i) {

        first = config->lid_path_bits.ranges[i].first;
        last  = config->lid_path_bits.ranges[i].last;

        /* range of values or one value */
        if (first < last) {
            step = 1;
        } else {
            step = -1;
        }

        /* fill the value/s */
        for (j = first; j != (last + step); j += step) {
            if (j >= UCS_BIT(lmc)) {
                ucs_debug("Not using value %d for path_bits - must be < 2^lmc (lmc=%d)",
                          j, lmc);
                if (step == 1) {
                    break;
                } else {
                    continue;
                }
            }

            ucs_assert(iface->path_bits_count < num_path_bits);
            iface->path_bits[iface->path_bits_count] = j;
            iface->path_bits_count++;
        }
    }

    return UCS_OK;
}

void uct_ib_iface_fill_attr(uct_ib_iface_t *iface, uct_ib_qp_attr_t *attr)
{
    attr->ibv.send_cq             = iface->cq[UCT_IB_DIR_TX];
    attr->ibv.recv_cq             = iface->cq[UCT_IB_DIR_RX];

    attr->ibv.srq                 = attr->srq;
    attr->ibv.cap                 = attr->cap;
    attr->ibv.qp_type             = (enum ibv_qp_type)attr->qp_type;
    attr->ibv.sq_sig_all          = attr->sq_sig_all;

#if HAVE_DECL_IBV_EXP_CREATE_QP
    if (!(attr->ibv.comp_mask & IBV_EXP_QP_INIT_ATTR_PD)) {
        attr->ibv.comp_mask       = IBV_EXP_QP_INIT_ATTR_PD;
        attr->ibv.pd              = uct_ib_iface_md(iface)->pd;
    }
#elif HAVE_DECL_IBV_CREATE_QP_EX
    if (!(attr->ibv.comp_mask & IBV_QP_INIT_ATTR_PD)) {
        attr->ibv.comp_mask       = IBV_QP_INIT_ATTR_PD;
        attr->ibv.pd              = uct_ib_iface_md(iface)->pd;
    }
#endif

    attr->port                    = iface->config.port_num;

    if (attr->qp_type == IBV_QPT_UD) {
        return;
    }

    /* MOFED requires this to enable IB spec atomic */
#if HAVE_DECL_IBV_EXP_ATOMIC_HCA_REPLY_BE
    if (uct_ib_iface_device(iface)->dev_attr.exp_atomic_cap ==
                                     IBV_EXP_ATOMIC_HCA_REPLY_BE) {
        attr->ibv.comp_mask       |= IBV_EXP_QP_INIT_ATTR_CREATE_FLAGS;
        attr->ibv.exp_create_flags = IBV_EXP_QP_CREATE_ATOMIC_BE_REPLY;
    }
#endif
}

ucs_status_t uct_ib_iface_create_qp(uct_ib_iface_t *iface,
                                    uct_ib_qp_attr_t *attr,
                                    struct ibv_qp **qp_p)
{
    uct_ib_device_t *dev = uct_ib_iface_device(iface);
    struct ibv_qp *qp;

    uct_ib_iface_fill_attr(iface, attr);

#if HAVE_DECL_IBV_EXP_CREATE_QP
    qp = ibv_exp_create_qp(dev->ibv_context, &attr->ibv);
#elif HAVE_DECL_IBV_CREATE_QP_EX
    qp = ibv_create_qp_ex(dev->ibv_context, &attr->ibv);
#else
    qp = ibv_create_qp(uct_ib_iface_md(iface)->pd, &attr->ibv);
#endif
    if (qp == NULL) {
        ucs_error("iface=%p: failed to create %s QP TX wr:%d sge:%d inl:%d RX wr:%d sge:%d inl %d: %m",
                  iface, uct_ib_qp_type_str(attr->qp_type),
                  attr->cap.max_send_wr, attr->cap.max_send_sge, attr->cap.max_inline_data,
                  attr->cap.max_recv_wr, attr->cap.max_recv_sge, attr->max_inl_recv);
        return UCS_ERR_IO_ERROR;
    }

    attr->cap  = attr->ibv.cap;
    *qp_p      = qp;

    ucs_debug("iface=%p: created %s QP 0x%x on %s:%d TX wr:%d sge:%d inl:%d RX wr:%d sge:%d inl %d",
              iface, uct_ib_qp_type_str(attr->qp_type), qp->qp_num,
              uct_ib_device_name(dev), iface->config.port_num,
              attr->cap.max_send_wr, attr->cap.max_send_sge, attr->cap.max_inline_data,
              attr->cap.max_recv_wr, attr->cap.max_recv_sge, attr->max_inl_recv);

    return UCS_OK;
}

ucs_status_t uct_ib_verbs_create_cq(struct ibv_context *context, int cqe,
                                    struct ibv_comp_channel *channel,
                                    int comp_vector, int ignore_overrun,
                                    size_t *inl, struct ibv_cq **cq_p)
{
    struct ibv_cq *cq;
#if HAVE_DECL_IBV_CREATE_CQ_ATTR_IGNORE_OVERRUN
    struct ibv_cq_init_attr_ex cq_attr = {};

    cq_attr.cqe = cqe;
    cq_attr.channel = channel;
    cq_attr.comp_vector = comp_vector;
    if (ignore_overrun) {
        cq_attr.comp_mask = IBV_CQ_INIT_ATTR_MASK_FLAGS;
        cq_attr.flags = IBV_CREATE_CQ_ATTR_IGNORE_OVERRUN;
    }

    cq = ibv_cq_ex_to_cq(ibv_create_cq_ex(context, &cq_attr));
    if (!cq && (errno == ENOSYS))
#endif
    {
        *inl = 0;
        cq = ibv_create_cq(context, cqe, NULL, channel, comp_vector);
    }

    if (!cq) {
        ucs_error("ibv_create_cq(cqe=%d) failed: %m", cqe);
        return UCS_ERR_IO_ERROR;
    }

    *cq_p = cq;
    return UCS_OK;
}

static ucs_status_t uct_ib_iface_create_cq(uct_ib_iface_t *iface, int cq_length,
                                           size_t *inl, int preferred_cpu,
                                           int flags, struct ibv_cq **cq_p)
{
    uct_ib_device_t *dev = uct_ib_iface_device(iface);
    ucs_status_t status;
#if HAVE_DECL_IBV_EXP_SETENV && !HAVE_DECL_MLX5DV_CQ_INIT_ATTR_MASK_CQE_SIZE
    static const char *cqe_size_env_var = "MLX5_CQE_SIZE";
    const char *cqe_size_env_value;
    size_t cqe_size = 64;
    size_t cqe_size_min;
    char cqe_size_buf[32];
    int env_var_added = 0;
    int ret;

    cqe_size_min       = (*inl > 32) ? 128 : 64;
    cqe_size_env_value = getenv(cqe_size_env_var);

    if (cqe_size_env_value != NULL) {
        cqe_size = atol(cqe_size_env_value);
        if (cqe_size < cqe_size_min) {
            ucs_error("%s is set to %zu, but at least %zu is required (inl: %zu)",
                      cqe_size_env_var, cqe_size, cqe_size_min, *inl);
            return UCS_ERR_INVALID_PARAM;
        }
    } else {
        cqe_size = uct_ib_get_cqe_size(cqe_size_min);
        snprintf(cqe_size_buf, sizeof(cqe_size_buf),"%zu", cqe_size);
        ucs_debug("%s: setting %s=%s", uct_ib_device_name(dev), cqe_size_env_var,
                  cqe_size_buf);
        ret = ibv_exp_setenv(dev->ibv_context, cqe_size_env_var, cqe_size_buf, 1);
        if (ret) {
            ucs_error("ibv_exp_setenv(%s=%s) failed: %m", cqe_size_env_var,
                      cqe_size_buf);
            return UCS_ERR_INVALID_PARAM;
        }

        env_var_added = 1;
    }
#endif
    status = iface->ops->create_cq(dev->ibv_context, cq_length,
                                   iface->comp_channel, preferred_cpu,
                                   flags & UCT_IB_CQ_IGNORE_OVERRUN, inl, cq_p);
    if (status != UCS_OK) {
        goto out_unsetenv;
    }

    status = UCS_OK;

out_unsetenv:
#if HAVE_DECL_IBV_EXP_SETENV && !HAVE_DECL_MLX5DV_CQ_INIT_ATTR_MASK_CQE_SIZE
    *inl = cqe_size / 2;
    if (env_var_added) {
        /* if we created a new environment variable, remove it */
        ret = ibv_exp_unsetenv(dev->ibv_context, cqe_size_env_var);
        if (ret) {
            ucs_warn("unsetenv(%s) failed: %m", cqe_size_env_var);
        }
    }
#endif
    return status;
}


static ucs_status_t uct_ib_iface_set_moderation(struct ibv_cq *cq,
                                                unsigned count, double period_usec)
{
#if HAVE_DECL_IBV_EXP_CQ_MODERATION
    unsigned period = (unsigned)(period_usec * UCS_USEC_PER_SEC);

    if (count > UINT16_MAX) {
        ucs_error("CQ moderation count is too high: %u, max value: %u", count, UINT16_MAX);
        return UCS_ERR_INVALID_PARAM;
    } else if (count == 0) {
        /* in case if count value is 0 (unchanged default value) - set it to maximum
         * possible value */
        count = UINT16_MAX;
    }

    if (period > UINT16_MAX) {
        ucs_error("CQ moderation period is too high: %u, max value: %uus", period, UINT16_MAX);
        return UCS_ERR_INVALID_PARAM;
    } else if (period == 0) {
        /* in case if count value is 0 (unchanged default value) - set it to maximum
         * possible value, the same behavior as counter */
        period = UINT16_MAX;
    }

    if ((count < UINT16_MAX) || (period < UINT16_MAX)) {
        struct ibv_exp_cq_attr cq_attr = {
            .comp_mask            = IBV_EXP_CQ_ATTR_MODERATION,
            .moderation.cq_count  = (uint16_t)(count),
            .moderation.cq_period = (uint16_t)(period),
            .cq_cap_flags         = 0
        };
        if (ibv_exp_modify_cq(cq, &cq_attr, IBV_EXP_CQ_MODERATION)) {
            ucs_error("ibv_exp_modify_cq(count=%d, period=%d) failed: %m", count, period);
            return UCS_ERR_IO_ERROR;
        }
    }
#endif /* HAVE_DECL_IBV_EXP_CQ_MODERATION */

    return UCS_OK;
}

<<<<<<< HEAD
static void uct_ib_iface_set_num_paths(uct_ib_iface_t *iface,
                                       const uct_ib_iface_config_t *config)
{
    uct_ib_device_t *dev = uct_ib_iface_device(iface);

    if (config->num_paths == UCS_ULUNITS_AUTO) {
        if (uct_ib_iface_is_roce(iface)) {
            /* RoCE - number of paths is RoCE LAG level */
            iface->num_paths = uct_ib_device_get_roce_lag_level(dev);
        } else {
            /* IB - number of paths is LMC level */
            ucs_assert(iface->path_bits_count > 0);
            iface->num_paths = iface->path_bits_count;
        }
    } else {
        iface->num_paths = config->num_paths;
    }
=======
int uct_ib_iface_is_roce_v2(uct_ib_iface_t *iface, uct_ib_device_t *dev)
{
    return uct_ib_device_is_port_roce(dev, iface->config.port_num) &&
           (iface->gid_info.roce_info.ver == UCT_IB_DEVICE_ROCE_V2);
}

ucs_status_t uct_ib_iface_init_roce_gid_info(uct_ib_iface_t *iface,
                                             uct_ib_device_t *dev,
                                             size_t md_config_index)
{
    uint8_t port_num = iface->config.port_num;

    ucs_assert(uct_ib_device_is_port_roce(dev, port_num));

    if (md_config_index == UCS_ULUNITS_AUTO) {
        return uct_ib_device_select_gid(dev, port_num, &iface->gid_info);
    }

    return uct_ib_device_query_gid_info(dev->ibv_context, uct_ib_device_name(dev),
                                        port_num, md_config_index,
                                        &iface->gid_info);
}

static ucs_status_t uct_ib_iface_init_gid_info(uct_ib_iface_t *iface,
                                               uct_ib_device_t *dev,
                                               size_t md_config_index)
{
    uint8_t port_num = iface->config.port_num;
    uct_ib_device_gid_info_t *gid_info = &iface->gid_info;
    ucs_status_t status;

    /* Fill the gid index and the RoCE version */
    if (uct_ib_device_is_port_roce(dev, port_num)) {
        status = uct_ib_iface_init_roce_gid_info(iface, dev, md_config_index);
        if (status != UCS_OK) {
            goto out;
        }
    } else {
        gid_info->gid_index             = (md_config_index ==
                                           UCS_ULUNITS_AUTO) ?
                                          UCT_IB_MD_DEFAULT_GID_INDEX :
                                          md_config_index;
        gid_info->roce_info.ver         = UCT_IB_DEVICE_ROCE_ANY;
        gid_info->roce_info.addr_family = 0;
    }

    /* Fill the gid */
    status = uct_ib_device_query_gid(dev, port_num, gid_info->gid_index,
                                     &gid_info->gid);
    if (status != UCS_OK) {
        goto out;
    }

out:
    return status;
>>>>>>> c9e384f2
}

UCS_CLASS_INIT_FUNC(uct_ib_iface_t, uct_ib_iface_ops_t *ops, uct_md_h md,
                    uct_worker_h worker, const uct_iface_params_t *params,
                    const uct_ib_iface_config_t *config,
                    const uct_ib_iface_init_attr_t *init_attr)
{
    uct_ib_md_t *ib_md   = ucs_derived_of(md, uct_ib_md_t);
    uct_ib_device_t *dev = &ib_md->dev;
    size_t rx_headroom   = (params->field_mask &
                            UCT_IFACE_PARAM_FIELD_RX_HEADROOM) ?
                           params->rx_headroom : 0;
    ucs_cpu_set_t cpu_mask;
    int preferred_cpu;
    ucs_status_t status;
    uint8_t port_num;
    size_t inl;

    if (!(params->open_mode & UCT_IFACE_OPEN_MODE_DEVICE)) {
        return UCS_ERR_UNSUPPORTED;
    }

    if (params->field_mask & UCT_IFACE_PARAM_FIELD_CPU_MASK) {
        cpu_mask = params->cpu_mask;
    } else {
        memset(&cpu_mask, 0, sizeof(cpu_mask));
    }

    preferred_cpu = ucs_cpu_set_find_lcs(&cpu_mask);

    UCS_CLASS_CALL_SUPER_INIT(uct_base_iface_t, &ops->super, md, worker,
                              params, &config->super
                              UCS_STATS_ARG(((params->field_mask &
                                              UCT_IFACE_PARAM_FIELD_STATS_ROOT) &&
                                             (params->stats_root != NULL)) ?
                                            params->stats_root :
                                            dev->stats)
                              UCS_STATS_ARG(params->mode.device.dev_name));

    status = uct_ib_device_find_port(dev, params->mode.device.dev_name, &port_num);
    if (status != UCS_OK) {
        goto err;
    }

    self->ops                       = ops;

    self->config.rx_payload_offset  = sizeof(uct_ib_iface_recv_desc_t) +
                                      ucs_max(sizeof(uct_recv_desc_t) +
                                              rx_headroom,
                                              init_attr->rx_priv_len +
                                              init_attr->rx_hdr_len);
    self->config.rx_hdr_offset      = self->config.rx_payload_offset -
                                      init_attr->rx_hdr_len;
    self->config.rx_headroom_offset = self->config.rx_payload_offset -
                                      rx_headroom;
    self->config.seg_size           = init_attr->seg_size;
    self->config.roce_path_factor   = config->roce_path_factor;
    self->config.tx_max_poll        = config->tx.max_poll;
    self->config.rx_max_poll        = config->rx.max_poll;
    self->config.rx_max_batch       = ucs_min(config->rx.max_batch,
                                              config->rx.queue_len / 4);
    self->config.port_num           = port_num;
    self->config.sl                 = config->sl;
    self->config.hop_limit          = config->hop_limit;
    self->release_desc.cb           = uct_ib_iface_release_desc;
    self->config.enable_res_domain  = config->enable_res_domain;
    self->config.qp_type            = init_attr->qp_type;

    if (ucs_derived_of(worker, uct_priv_worker_t)->thread_mode == UCS_THREAD_MODE_MULTI) {
        ucs_error("IB transports do not support multi-threaded worker");
        return UCS_ERR_INVALID_PARAM;
    }

    status = uct_ib_iface_init_pkey(self, config);
    if (status != UCS_OK) {
        goto err;
    }

    status = uct_ib_iface_init_gid_info(self, dev, ib_md->config.gid_index);
    if (status != UCS_OK) {
        goto err;
    }

    if (config->traffic_class == UCS_ULUNITS_AUTO) {
        self->config.traffic_class = uct_ib_iface_is_roce_v2(self, dev) ?
                                     UCT_IB_DEFAULT_ROCEV2_DSCP : 0;
    } else {
        self->config.traffic_class = config->traffic_class;
    }

    status = uct_ib_iface_init_lmc(self, config);
    if (status != UCS_OK) {
        goto err;
    }

    uct_ib_iface_set_num_paths(self, config);

    self->comp_channel = ibv_create_comp_channel(dev->ibv_context);
    if (self->comp_channel == NULL) {
        ucs_error("ibv_create_comp_channel() failed: %m");
        status = UCS_ERR_IO_ERROR;
        goto err_cleanup;
    }

    status = ucs_sys_fcntl_modfl(self->comp_channel->fd, O_NONBLOCK, 0);
    if (status != UCS_OK) {
        goto err_destroy_comp_channel;
    }

    inl = config->rx.inl;
    status = uct_ib_iface_create_cq(self, init_attr->tx_cq_len, &inl,
                                    preferred_cpu, init_attr->flags,
                                    &self->cq[UCT_IB_DIR_TX]);
    if (status != UCS_OK) {
        goto err_destroy_comp_channel;
    }
    ucs_assert_always(inl <= UINT8_MAX);
    self->config.max_inl_resp = inl;

    status = uct_ib_iface_set_moderation(self->cq[UCT_IB_DIR_TX],
                                         config->tx.cq_moderation_count,
                                         config->tx.cq_moderation_period);
    if (status != UCS_OK) {
        goto err_destroy_send_cq;
    }

    inl = config->rx.inl;
    status = uct_ib_iface_create_cq(self, init_attr->rx_cq_len, &inl,
                                    preferred_cpu, init_attr->flags,
                                    &self->cq[UCT_IB_DIR_RX]);
    if (status != UCS_OK) {
        goto err_destroy_send_cq;
    }

    status = uct_ib_iface_set_moderation(self->cq[UCT_IB_DIR_RX],
                                         config->rx.cq_moderation_count,
                                         config->rx.cq_moderation_period);
    if (status != UCS_OK) {
        goto err_destroy_recv_cq;
    }

    /* Address scope and size */
    if (uct_ib_iface_is_roce(self) || config->is_global ||
        /* check ADDR_TYPE for backward compatibility */
        (config->addr_type == UCT_IB_ADDRESS_TYPE_SITE_LOCAL) ||
        (config->addr_type == UCT_IB_ADDRESS_TYPE_GLOBAL)) {
        self->config.force_global_addr = 1;
    } else {
        self->config.force_global_addr = 0;
    }

    self->addr_size  = uct_ib_iface_address_size(self);

    ucs_debug("created uct_ib_iface_t headroom_ofs %d payload_ofs %d hdr_ofs %d data_sz %d",
              self->config.rx_headroom_offset, self->config.rx_payload_offset,
              self->config.rx_hdr_offset, self->config.seg_size);

    return UCS_OK;

err_destroy_recv_cq:
    ibv_destroy_cq(self->cq[UCT_IB_DIR_RX]);
err_destroy_send_cq:
    ibv_destroy_cq(self->cq[UCT_IB_DIR_TX]);
err_destroy_comp_channel:
    ibv_destroy_comp_channel(self->comp_channel);
err_cleanup:
    ucs_free(self->path_bits);
err:
    return status;
}

static UCS_CLASS_CLEANUP_FUNC(uct_ib_iface_t)
{
    int ret;

    ret = ibv_destroy_cq(self->cq[UCT_IB_DIR_RX]);
    if (ret != 0) {
        ucs_warn("ibv_destroy_cq(recv_cq) returned %d: %m", ret);
    }

    ret = ibv_destroy_cq(self->cq[UCT_IB_DIR_TX]);
    if (ret != 0) {
        ucs_warn("ibv_destroy_cq(send_cq) returned %d: %m", ret);
    }

    ret = ibv_destroy_comp_channel(self->comp_channel);
    if (ret != 0) {
        ucs_warn("ibv_destroy_comp_channel(comp_channel) returned %d: %m", ret);
    }

    ucs_free(self->path_bits);
}

UCS_CLASS_DEFINE(uct_ib_iface_t, uct_base_iface_t);

int uct_ib_iface_prepare_rx_wrs(uct_ib_iface_t *iface, ucs_mpool_t *mp,
                                uct_ib_recv_wr_t *wrs, unsigned n)
{
    uct_ib_iface_recv_desc_t *desc;
    unsigned count;

    count = 0;
    while (count < n) {
        UCT_TL_IFACE_GET_RX_DESC(&iface->super, mp, desc, break);
        wrs[count].sg.addr   = (uintptr_t)uct_ib_iface_recv_desc_hdr(iface, desc);
        wrs[count].sg.length = iface->config.rx_payload_offset + iface->config.seg_size;
        wrs[count].sg.lkey   = desc->lkey;
        wrs[count].ibwr.num_sge = 1;
        wrs[count].ibwr.wr_id   = (uintptr_t)desc;
        wrs[count].ibwr.sg_list = &wrs[count].sg;
        wrs[count].ibwr.next    = &wrs[count + 1].ibwr;
        ++count;
    }

    if (count > 0) {
        wrs[count - 1].ibwr.next = NULL;
    }

    return count;
}

static ucs_status_t uct_ib_iface_get_numa_latency(uct_ib_iface_t *iface,
                                                  double *latency)
{
    uct_ib_device_t *dev = uct_ib_iface_device(iface);
    uct_ib_md_t *md      = uct_ib_iface_md(iface);
    ucs_sys_cpuset_t temp_cpu_mask, process_affinity;
#if HAVE_NUMA
    int distance, min_cpu_distance;
    int cpu, num_cpus;
#endif
    int ret;

    if (!md->config.prefer_nearest_device) {
        *latency = 0;
        return UCS_OK;
    }

    ret = ucs_sys_getaffinity(&process_affinity);
    if (ret) {
        ucs_error("sched_getaffinity() failed: %m");
        return UCS_ERR_INVALID_PARAM;
    }

#if HAVE_NUMA
    /* Try to estimate the extra device latency according to NUMA distance */
    if (dev->numa_node != -1) {
        min_cpu_distance = INT_MAX;
        num_cpus         = ucs_min(CPU_SETSIZE, numa_num_configured_cpus());
        for (cpu = 0; cpu < num_cpus; ++cpu) {
            if (!CPU_ISSET(cpu, &process_affinity)) {
                continue;
            }
            distance = numa_distance(ucs_numa_node_of_cpu(cpu), dev->numa_node);
            if (distance >= UCS_NUMA_MIN_DISTANCE) {
                min_cpu_distance = ucs_min(min_cpu_distance, distance);
            }
        }

        if (min_cpu_distance != INT_MAX) {
            /* set the extra latency to (numa_distance - 10) * 20nsec */
            *latency = (min_cpu_distance - UCS_NUMA_MIN_DISTANCE) * 20e-9;
            return UCS_OK;
        }
    }
#endif

    /* Estimate the extra device latency according to its local CPUs mask */
    CPU_AND(&temp_cpu_mask, &dev->local_cpus, &process_affinity);
    if (CPU_EQUAL(&process_affinity, &temp_cpu_mask)) {
        *latency = 0;
    } else {
        *latency = 200e-9;
    }
    return UCS_OK;
}

ucs_status_t uct_ib_iface_query(uct_ib_iface_t *iface, size_t xport_hdr_len,
                                uct_iface_attr_t *iface_attr)
{
    uct_ib_device_t *dev = uct_ib_iface_device(iface);
    uct_ib_md_t     *md  = uct_ib_iface_md(iface);
    static const unsigned ib_port_widths[] = {
        [0] = 1,
        [1] = 4,
        [2] = 8,
        [3] = 12,
        [4] = 16
    };
    uint8_t active_width, active_speed, active_mtu, width_idx;
    double encoding, signal_rate, wire_speed;
    size_t mtu, width, extra_pkt_len;
    ucs_status_t status;
    double numa_latency;

    uct_base_iface_query(&iface->super, iface_attr);
    
    active_width = uct_ib_iface_port_attr(iface)->active_width;
    active_speed = uct_ib_iface_port_attr(iface)->active_speed;
    active_mtu   = uct_ib_iface_port_attr(iface)->active_mtu;

    /* Get active width */
    width_idx = ucs_ilog2(active_width);
    if (!ucs_is_pow2(active_width) ||
        (active_width < 1) || (width_idx > 4))
    {
        ucs_error("Invalid active_width on %s:%d: %d",
                  UCT_IB_IFACE_ARG(iface), active_width);
        return UCS_ERR_IO_ERROR;
    }

    iface_attr->device_addr_len = iface->addr_size;
    iface_attr->dev_num_paths   = iface->num_paths;

    switch (active_speed) {
    case 1: /* SDR */
        iface_attr->latency.overhead = 5000e-9;
        signal_rate                  = 2.5e9;
        encoding                     = 8.0/10.0;
        break;
    case 2: /* DDR */
        iface_attr->latency.overhead = 2500e-9;
        signal_rate                  = 5.0e9;
        encoding                     = 8.0/10.0;
        break;
    case 4:
        iface_attr->latency.overhead = 1300e-9;
        if (uct_ib_iface_is_roce(iface)) {
            /* 10/40g Eth  */
            signal_rate              = 10.3125e9;
            encoding                 = 64.0/66.0;
        } else {
            /* QDR */
            signal_rate              = 10.0e9;
            encoding                 = 8.0/10.0;
        }
        break;
    case 8: /* FDR10 */
        iface_attr->latency.overhead = 700e-9;
        signal_rate                  = 10.3125e9;
        encoding                     = 64.0/66.0;
        break;
    case 16: /* FDR */
        iface_attr->latency.overhead = 700e-9;
        signal_rate                  = 14.0625e9;
        encoding                     = 64.0/66.0;
        break;
    case 32: /* EDR / 100g Eth */
        iface_attr->latency.overhead = 600e-9;
        signal_rate                  = 25.78125e9;
        encoding                     = 64.0/66.0;
        break;
    case 64: /* 50g Eth */
        iface_attr->latency.overhead = 600e-9;
        signal_rate                  = 25.78125e9 * 2;
        encoding                     = 64.0/66.0;
        break;
    default:
        ucs_error("Invalid active_speed on %s:%d: %d",
                  UCT_IB_IFACE_ARG(iface), active_speed);
        return UCS_ERR_IO_ERROR;
    }

    status = uct_ib_iface_get_numa_latency(iface, &numa_latency);
    if (status != UCS_OK) {
        return status;
    }

    iface_attr->latency.overhead += numa_latency;
    iface_attr->latency.growth    = 0;

    /* Wire speed calculation: Width * SignalRate * Encoding */
    width                 = ib_port_widths[width_idx];
    wire_speed            = (width * signal_rate * encoding) / 8.0;

    /* Calculate packet overhead  */
    mtu                   = ucs_min(uct_ib_mtu_value((enum ibv_mtu)active_mtu),
                                    iface->config.seg_size);

    extra_pkt_len = UCT_IB_BTH_LEN + xport_hdr_len +  UCT_IB_ICRC_LEN + UCT_IB_VCRC_LEN + UCT_IB_DELIM_LEN;

    if (uct_ib_iface_is_roce(iface)) {
        extra_pkt_len += UCT_IB_GRH_LEN + UCT_IB_ROCE_LEN;
        iface_attr->latency.overhead += 200e-9;
    } else {
        /* TODO check if UCT_IB_DELIM_LEN is present in RoCE as well */
        extra_pkt_len += UCT_IB_LRH_LEN;
    }

    iface_attr->bandwidth.shared    = ucs_min((wire_speed * mtu) / (mtu + extra_pkt_len), md->pci_bw);
    iface_attr->bandwidth.dedicated = 0;
    iface_attr->priority            = uct_ib_device_spec(dev)->priority;

    return UCS_OK;
}

ucs_status_t uct_ib_iface_event_fd_get(uct_iface_h tl_iface, int *fd_p)
{
    uct_ib_iface_t *iface = ucs_derived_of(tl_iface, uct_ib_iface_t);
    *fd_p  = iface->comp_channel->fd;
    return UCS_OK;
}

ucs_status_t uct_ib_iface_pre_arm(uct_ib_iface_t *iface)
{
    int res, send_cq_count, recv_cq_count;
    struct ibv_cq *cq;
    void *cq_context;

    send_cq_count = 0;
    recv_cq_count = 0;
    do {
        res = ibv_get_cq_event(iface->comp_channel, &cq, &cq_context);
        if (0 == res) {
            if (iface->cq[UCT_IB_DIR_TX] == cq) {
                iface->ops->event_cq(iface, UCT_IB_DIR_TX);
                ++send_cq_count;
            }
            if (iface->cq[UCT_IB_DIR_RX] == cq) {
                iface->ops->event_cq(iface, UCT_IB_DIR_RX);
                ++recv_cq_count;
            }
        }
    } while (res == 0);

    if (errno != EAGAIN) {
        return UCS_ERR_IO_ERROR;
    }

    if (send_cq_count > 0) {
        ibv_ack_cq_events(iface->cq[UCT_IB_DIR_TX], send_cq_count);
    }

    if (recv_cq_count > 0) {
        ibv_ack_cq_events(iface->cq[UCT_IB_DIR_RX], recv_cq_count);
    }

    /* avoid re-arming the interface if any events exists */
    if ((send_cq_count > 0) || (recv_cq_count > 0)) {
        ucs_trace("arm_cq: got %d send and %d recv events, returning BUSY",
                  send_cq_count, recv_cq_count);
        return UCS_ERR_BUSY;
    }

    return UCS_OK;
}

ucs_status_t uct_ib_iface_arm_cq(uct_ib_iface_t *iface,
                                 uct_ib_dir_t dir,
                                 int solicited_only)
{
    int ret;

    ret = ibv_req_notify_cq(iface->cq[dir], solicited_only);
    if (ret != 0) {
        ucs_error("ibv_req_notify_cq("UCT_IB_IFACE_FMT", %d, sol=%d) failed: %m",
                  UCT_IB_IFACE_ARG(iface), dir, solicited_only);
        return UCS_ERR_IO_ERROR;
    }
    return UCS_OK;
}<|MERGE_RESOLUTION|>--- conflicted
+++ resolved
@@ -901,7 +901,6 @@
     return UCS_OK;
 }
 
-<<<<<<< HEAD
 static void uct_ib_iface_set_num_paths(uct_ib_iface_t *iface,
                                        const uct_ib_iface_config_t *config)
 {
@@ -919,7 +918,8 @@
     } else {
         iface->num_paths = config->num_paths;
     }
-=======
+}
+
 int uct_ib_iface_is_roce_v2(uct_ib_iface_t *iface, uct_ib_device_t *dev)
 {
     return uct_ib_device_is_port_roce(dev, iface->config.port_num) &&
@@ -975,7 +975,6 @@
 
 out:
     return status;
->>>>>>> c9e384f2
 }
 
 UCS_CLASS_INIT_FUNC(uct_ib_iface_t, uct_ib_iface_ops_t *ops, uct_md_h md,
