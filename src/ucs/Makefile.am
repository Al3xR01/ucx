#
# Copyright (C) Mellanox Technologies Ltd. 2001-2014.  ALL RIGHTS RESERVED.
# Copyright (C) UT-Battelle, LLC. 2014-2017. ALL RIGHTS RESERVED.
# Copyright (C) ARM Ltd. 2016-2017.  ALL RIGHTS RESERVED.
# See file LICENSE for terms.
#

AUTOMAKE_OPTIONS    = nostdinc # avoid collision with built-in debug.h
lib_LTLIBRARIES     = libucs.la
bin_PROGRAMS        =

libucs_la_CPPFLAGS = $(BASE_CPPFLAGS) -DUCX_MODULE_DIR=\"$(moduledir)\"
libucs_la_CFLAGS   = $(BASE_CFLAGS)
libucs_la_LDFLAGS  = -ldl $(NUMA_LIBS) -version-info $(SOVERSION)
libucs_ladir       = $(includedir)/ucs
libucs_la_LIBADD   = $(LIBM) $(top_builddir)/src/ucm/libucm.la

nobase_dist_libucs_la_HEADERS = \
	algorithm/crc.h \
	algorithm/qsort_r.h \
	async/async_fwd.h \
	config/global_opts.h \
	config/parser.h \
	config/types.h \
	datastruct/callbackq.h \
	datastruct/list_types.h \
	datastruct/list.h \
	datastruct/mpool.h \
	datastruct/pgtable.h \
	datastruct/queue_types.h \
	datastruct/strided_alloc.h \
	memory/rcache.h \
	memory/memtype_cache.h \
	profile/profile_defs.h \
	profile/profile_off.h \
	profile/profile_on.h \
	stats/stats_fwd.h \
	stats/libstats.h \
	sys/compiler_def.h\
	sys/math.h \
	sys/preprocessor.h \
	sys/string.h \
	time/time_def.h \
	type/class.h \
	type/init_once.h \
	type/spinlock.h \
	type/status.h \
	type/thread_mode.h \
	type/cpu_set.h

noinst_HEADERS = \
	arch/aarch64/bitops.h \
	arch/aarch64/cpu.h \
	arch/generic/atomic.h \
	arch/generic/cpu.h \
	arch/ppc64/bitops.h \
	arch/ppc64/cpu.h \
	arch/x86_64/atomic.h \
	arch/x86_64/bitops.h \
	arch/x86_64/cpu.h \
	arch/atomic.h \
	arch/bitops.h \
	arch/cpu.h \
	datastruct/arbiter.h \
	datastruct/frag_list.h \
	datastruct/mpmc.h \
	datastruct/mpool.inl \
	datastruct/ptr_array.h \
	datastruct/queue.h \
	datastruct/sglib.h \
	datastruct/sglib_wrapper.h \
	datastruct/khash.h \
	debug/assert.h \
	debug/debug.h \
	debug/log.h \
	debug/memtrack.h \
	memory/numa.h \
	memory/rcache_int.h \
	profile/profile.h \
	stats/stats.h \
	sys/checker.h \
	sys/compiler.h \
<<<<<<< HEAD
	sys/module.h \
	sys/numa.h \
	sys/rcache_int.h \
=======
>>>>>>> fd28b9ed
	sys/sys.h \
	time/time.h \
	time/timerq.h \
	time/timer_wheel.h \
	async/async.h \
	async/pipe.h \
	async/signal.h \
	async/thread.h \
	async/async_int.h

libucs_la_SOURCES = \
	algorithm/crc.c \
	algorithm/qsort_r.c \
	arch/aarch64/cpu.c \
	arch/ppc64/timebase.c \
	arch/x86_64/cpu.c \
	async/async.c \
	async/signal.c \
	async/pipe.c \
	async/thread.c \
	config/global_opts.c \
	config/ucm_opts.c \
	config/parser.c \
	datastruct/arbiter.c \
	datastruct/callbackq.c \
	datastruct/frag_list.c \
	datastruct/mpmc.c \
	datastruct/mpool.c \
	datastruct/pgtable.c \
	datastruct/ptr_array.c \
	datastruct/strided_alloc.c \
	debug/assert.c \
	debug/debug.c \
	debug/log.c \
	debug/memtrack.c \
	memory/numa.c \
	memory/rcache.c \
	memory/memtype_cache.c \
	profile/profile.c \
	stats/stats.c \
	sys/init.c \
	sys/math.c \
<<<<<<< HEAD
	sys/module.c \
	sys/numa.c \
	sys/rcache.c \
	sys/memtype_cache.c \
=======
>>>>>>> fd28b9ed
	sys/string.c \
	sys/sys.c \
	time/time.c \
	time/timer_wheel.c \
	time/timerq.c \
	type/class.c \
	type/spinlock.c \
	type/status.c

if HAVE_STATS
libucs_la_SOURCES += \
	stats/client_server.c \
	stats/serialization.c \
	stats/libstats.c

bin_PROGRAMS            += ucs_stats_parser
ucs_stats_parser_CPPFLAGS = $(BASE_CPPFLAGS)
ucs_stats_parser_LDADD   = libucs.la
ucs_stats_parser_SOURCES = stats/stats_parser.c
endif

all-local: $(objdir)/$(modulesubdir)

$(objdir)/$(modulesubdir): $(lib_LTLIBRARIES)
	$(AM_V_at)$(LN_RS) -fn $(localmoduledir) $(objdir)/$(modulesubdir)

#TODO	stats/stats_dump.c
#TODO	stats/stats_reader.c<|MERGE_RESOLUTION|>--- conflicted
+++ resolved
@@ -80,12 +80,7 @@
 	stats/stats.h \
 	sys/checker.h \
 	sys/compiler.h \
-<<<<<<< HEAD
 	sys/module.h \
-	sys/numa.h \
-	sys/rcache_int.h \
-=======
->>>>>>> fd28b9ed
 	sys/sys.h \
 	time/time.h \
 	time/timerq.h \
@@ -128,13 +123,7 @@
 	stats/stats.c \
 	sys/init.c \
 	sys/math.c \
-<<<<<<< HEAD
 	sys/module.c \
-	sys/numa.c \
-	sys/rcache.c \
-	sys/memtype_cache.c \
-=======
->>>>>>> fd28b9ed
 	sys/string.c \
 	sys/sys.c \
 	time/time.c \
