/**
* Copyright (C) Mellanox Technologies Ltd. 2018.  ALL RIGHTS RESERVED.
*
* See file LICENSE for terms.
*/

/*
 * UCP client - server example utility
 * -----------------------------------------------
 *
 * Server side:
 *
 *    ./ucp_client_server
 *
 * Client side:
 *
 *    ./ucp_client_server -a <server-ip>
 *
 * Notes:
 *
 *    - The server will listen to incoming connection requests on INADDR_ANY.
 *    - The client needs to pass the IP address of the server side to connect to
 *      as an argument to the test.
 *    - Currently, the passed IP needs to be an IPoIB or a RoCE address.
 *    - The port which the server side would listen on can be modified with the
 *      '-p' option and should be used on both sides. The default port to use is
 *      13337.
 */

#include <ucp/api/ucp.h>

#include <string.h>    /* memset */
#include <arpa/inet.h> /* inet_addr */
#include <unistd.h>    /* getopt */
#include <stdlib.h>    /* atoi */


const char test_message[] = "UCX Client-Server Hello World";
static uint16_t server_port = 13337;

#define TEST_STRING_LEN sizeof(test_message)


/**
 * Server's application context to be used in the user's connection request
 * callback.
 * It holds the server's ucp context which is created at the init stage.
 */
typedef struct ucx_server_ctx {
    ucp_context_h ctx;
} ucx_server_ctx_t;


/**
 * Stream request context. Holds a value to indicate whether or not the
 * request is completed.
 */
typedef struct test_req {
    int complete;
} test_req_t;


/**
 * The callback on the receiving side, which is invoked upon receiving the
 * stream message.
 */
static void stream_recv_cb(void *request, ucs_status_t status, size_t length)
{
    test_req_t *req = request;

    req->complete = 1;

    printf("stream_recv_cb returned with status %d (%s), length: %lu\n",
           status, ucs_status_string(status), length);
}

/**
 * The callback on the sending side, which is invoked after finishing sending
 * the stream message.
 */
static void stream_send_cb(void *request, ucs_status_t status)
{
    test_req_t *req = request;

    req->complete = 1;

    printf("stream_send_cb returned with status %d (%s)\n",
           status, ucs_status_string(status));
}

/**
 * Error handling callback.
 */
static void err_cb(void *arg, ucp_ep_h ep, ucs_status_t status)
{
    printf("error handling callback was invoked with status %d (%s)\n",
           status, ucs_status_string(status));
}

/**
 * Set an address for the server to listen on - INADDR_ANY on a well known port.
 */
void set_listen_addr(struct sockaddr_in *listen_addr)
{
    /* The server will listen on INADDR_ANY */
    memset(listen_addr, 0, sizeof(struct sockaddr_in));
    listen_addr->sin_family      = AF_INET;
    listen_addr->sin_addr.s_addr = INADDR_ANY;
    listen_addr->sin_port        = htons(server_port);
}

/**
 * Set an address to connect to. A given IP address on a well known port.
 */
void set_connect_addr(const char *address_str, struct sockaddr_in *connect_addr)
{
    memset(connect_addr, 0, sizeof(struct sockaddr_in));
    connect_addr->sin_family      = AF_INET;
    connect_addr->sin_addr.s_addr = inet_addr(address_str);
    connect_addr->sin_port        = htons(server_port);
}

/**
<<<<<<< HEAD
=======
 * Initialize the server side. The server starts listening on the set address
 * and waits for its connected endpoint to be created.
 */
static int start_server(ucp_worker_h ucp_worker, ucx_server_ctx_t *context,
                        ucp_listener_h *listener)
{
    struct sockaddr_in listen_addr;
    ucp_listener_params_t params;
    ucp_listener_attr_t attr;
    ucs_status_t status;

    set_listen_addr(&listen_addr);

    params.field_mask         = UCP_LISTENER_PARAM_FIELD_SOCK_ADDR |
                                UCP_LISTENER_PARAM_FIELD_ACCEPT_HANDLER;
    params.sockaddr.addr      = (const struct sockaddr*)&listen_addr;
    params.sockaddr.addrlen   = sizeof(listen_addr);
    params.accept_handler.cb  = server_accept_cb;
    params.accept_handler.arg = context;

    /* Create a listener on the server side to listen on the given address.*/
    status = ucp_listener_create(ucp_worker, &params, listener);
    if (status != UCS_OK) {
        fprintf(stderr, "failed to listen (%s)\n", ucs_status_string(status));
        goto out;
    }

    /* Query the created listener to get the port it is listening on. */
    attr.field_mask = UCP_LISTENER_ATTR_FIELD_PORT;
    status = ucp_listener_query(*listener, &attr);
    if (status != UCS_OK) {
        fprintf(stderr, "failed to query the listener (%s)\n",
                ucs_status_string(status));
    }
    fprintf(stderr,"server is listening on port %d\n", attr.port);

out:
    return status;
}

/**
>>>>>>> f5e00419
 * Initialize the client side. Create an endpoint from the client side to be
 * connected to the remote server (to the given IP).
 */
static int start_client(ucp_worker_h ucp_worker, const char *ip,
                        ucp_ep_h *client_ep)
{
    ucp_ep_params_t ep_params;
    struct sockaddr_in connect_addr;
    ucs_status_t status;

    set_connect_addr(ip, &connect_addr);

    /*
     * Endpoint field mask bits:
     * UCP_EP_PARAM_FIELD_FLAGS             - Use the value of the 'flags' field.
     * UCP_EP_PARAM_FIELD_SOCK_ADDR         - Use a remote sockaddr to connect
     *                                        to the remote peer.
     * UCP_EP_PARAM_FIELD_ERR_HANDLING_MODE - Error handling mode - this flag
     *                                        is temporarily required since the
     *                                        endpoint will be closed with
     *                                        UCP_EP_CLOSE_MODE_FORCE which
     *                                        requires this mode.
     *                                        Once UCP_EP_CLOSE_MODE_FORCE is
     *                                        removed, the error handling mode
     *                                        will be removed.
     */
    ep_params.field_mask       = UCP_EP_PARAM_FIELD_FLAGS       |
                                 UCP_EP_PARAM_FIELD_SOCK_ADDR   |
                                 UCP_EP_PARAM_FIELD_ERR_HANDLER |
                                 UCP_EP_PARAM_FIELD_ERR_HANDLING_MODE;
    ep_params.err_mode         = UCP_ERR_HANDLING_MODE_PEER;
    ep_params.err_handler.cb   = err_cb;
    ep_params.err_handler.arg  = NULL;
    ep_params.flags            = UCP_EP_PARAMS_FLAGS_CLIENT_SERVER;
    ep_params.sockaddr.addr    = (struct sockaddr*)&connect_addr;
    ep_params.sockaddr.addrlen = sizeof(connect_addr);

    status = ucp_ep_create(ucp_worker, &ep_params, client_ep);
    if (status != UCS_OK) {
        fprintf(stderr, "failed to connect to %s (%s)\n", ip, ucs_status_string(status));
    }

    return status;
}

/**
 * Print the received message on the server side or the sent data on the client
 * side.
 */
static void print_result(int is_server, char *recv_message)
{
    if (is_server) {
        printf("\n\n----- UCP TEST SUCCESS -------\n\n");
        printf("%s", recv_message);
        printf("\n\n------------------------------\n\n");
    } else {
        printf("\n\n-----------------------------------------\n\n");
        printf("Client sent message: \n%s.\nlength: %ld\n",
               test_message, TEST_STRING_LEN);
        printf("\n-----------------------------------------\n\n");
    }
}

/**
 * Progress the request until it completes.
 */
static void request_wait(ucp_worker_h ucp_worker, test_req_t *request)
{
    while (request->complete == 0) {
        ucp_worker_progress(ucp_worker);
    }

    /* This request may be reused so initialize it for next time */
    request->complete = 0;
    ucp_request_free(request);
}

/**
 * Send and receive a message using the Stream API.
 * The client sends a message to the server and waits until the send it completed.
 * The server receives a message from the client and waits for its completion.
 */
static int send_recv_stream(ucp_worker_h ucp_worker, ucp_ep_h ep, int is_server)
{
    char recv_message[TEST_STRING_LEN]= "";
    test_req_t *request;
    size_t length;
    int ret = 0;

    if (!is_server) {
        /* Client sends a message to the server using the stream API */
        request = ucp_stream_send_nb(ep, test_message, 1,
                                     ucp_dt_make_contig(TEST_STRING_LEN),
                                     stream_send_cb, 0);
        if (UCS_PTR_IS_ERR(request)) {
            fprintf(stderr, "unable to send UCX message (%s)\n",
                    ucs_status_string(UCS_PTR_STATUS(request)));
            ret = -1;
            goto out;
        } else if (UCS_PTR_STATUS(request) != UCS_OK) {
            request_wait(ucp_worker, request);
        }
    } else {
        /* Server receives a message from the client using the stream API */
        request = ucp_stream_recv_nb(ep, &recv_message, 1,
                                     ucp_dt_make_contig(TEST_STRING_LEN),
                                     stream_recv_cb, &length , 0);
        if (UCS_PTR_IS_ERR(request)) {
            fprintf(stderr, "unable to receive UCX message (%s)\n",
                    ucs_status_string(UCS_PTR_STATUS(request)));
            ret = -1;
            goto out;
        } else {
            request_wait(ucp_worker, request);
            printf("UCX data message was received\n");
        }
    }

    print_result(is_server, recv_message);

out:
    return ret;
}

/**
 * Close the given endpoint.
 * Currently closing the endpoint with UCP_EP_CLOSE_MODE_FORCE since we currently
 * cannot rely on the client side to be present during the server's endpoint
 * closing process.
 */
static void ep_close(ucp_worker_h ucp_worker, ucp_ep_h ep)
{
    ucs_status_t status;
    void *close_req;

    close_req = ucp_ep_close_nb(ep, UCP_EP_CLOSE_MODE_FORCE);
    if (UCS_PTR_IS_PTR(close_req)) {
        do {
            ucp_worker_progress(ucp_worker);
            status = ucp_request_check_status(close_req);
        } while (status == UCS_INPROGRESS);

        ucp_request_free(close_req);
    } else if (UCS_PTR_STATUS(close_req) != UCS_OK) {
        fprintf(stderr, "failed to close ep %p\n", (void*)ep);
    }
}

/**
 * A callback to be invoked by UCX in order to initialize the user's request.
 */
static void request_init(void *request)
{
    test_req_t *req = request;
    req->complete = 0;
}

/**
 * Print this application's usage help message.
 */
static void usage()
{
    fprintf(stderr, "Usage: ucp_client_server [parameters]\n");
    fprintf(stderr, "UCP client-server example utility\n");
    fprintf(stderr, "\nParameters are:\n");
    fprintf(stderr, " -a Set IP address of the server "
                    "(required for client and should not be specified "
                    "for the server)\n");
    fprintf(stderr, " -p Set alternative server port (default:13337)\n");
    fprintf(stderr, "\n");
}

/**
 * Parse the command line arguments.
 */
static int parse_cmd(int argc, char *const argv[], char **server_addr)
{
    int c = 0;
    int port;

    opterr = 0;

    while ((c = getopt(argc, argv, "a:p:")) != -1) {
        switch (c) {
        case 'a':
            *server_addr = optarg;
            break;
        case 'p':
            port = atoi(optarg);
            if ((port < 0) || (port > UINT16_MAX)) {
                fprintf(stderr, "Wrong server port number %d\n", server_port);
                return -1;
            }
            server_port = port;
            break;
        default:
            usage();
            return -1;
        }
    }

    return 0;
}

/**
 * Create a ucp worker on the given ucp context.
 */
static int init_worker(ucp_context_h ucp_context, ucp_worker_h *ucp_worker)
{
    ucp_worker_params_t worker_params;
    ucs_status_t status;
    int ret = 0;

    memset(&worker_params, 0, sizeof(worker_params));

    worker_params.field_mask  = UCP_WORKER_PARAM_FIELD_THREAD_MODE;
    worker_params.thread_mode = UCS_THREAD_MODE_SINGLE;

    status = ucp_worker_create(ucp_context, &worker_params, ucp_worker);
    if (status != UCS_OK) {
        fprintf(stderr, "failed to ucp_worker_create (%s)\n", ucs_status_string(status));
        ret = -1;
    }

    return ret;
}

/**
 * The callback on the server side which is invoked upon receiving a connection
 * request from the client.
 */
static void server_conn_handle_cb(ucp_conn_request_h conn_request, void *arg)
{
    ucx_server_ctx_t *context = arg;
    ucp_ep_h         ep;
    ucp_ep_params_t  ep_params;
    ucs_status_t     status;
    ucp_worker_h     new_worker;
    int ret;

    /* Create a new worker */
    ret = init_worker(context->ctx, &new_worker);
    if (ret != 0) {
        return;
    }

    /* Server creates an ep to the client on the new created worker.
     * This is not the worker the listener was created on.
     * The client side should initiate the connection, leading
     * to this ep's creation */
    ep_params.field_mask      = UCP_EP_PARAM_FIELD_ERR_HANDLER |
                                UCP_EP_PARAM_FIELD_CONN_REQUEST;
    ep_params.conn_request    = conn_request;
    ep_params.err_handler.cb  = err_cb;
    ep_params.err_handler.arg = NULL;

    status = ucp_ep_create(new_worker, &ep_params, &ep);
    if (status != UCS_OK) {
        fprintf(stderr, "failed to create an endpoint on the server: (%s)\n",
                ucs_status_string(status));
        ucp_worker_destroy(new_worker);
        return;
    }

    /* Client-Server communication via Stream API */
    send_recv_stream(new_worker, ep, 1);

    /* Close the endpoint to the client and destroy the new worker since the
     * communication to the client ended */
    ep_close(new_worker, ep);
    ucp_worker_destroy(new_worker);

    printf("Waiting for connection...\n");
}

/**
 * Initialize the server side. The server starts listening on the set address.
 */
static int start_server(ucp_worker_h ucp_worker, ucx_server_ctx_t *context,
                        ucp_listener_h *listener)
{
    struct sockaddr_in listen_addr;
    ucp_listener_params_t params;
    ucs_status_t status;

    set_listen_addr(&listen_addr);

    params.field_mask         = UCP_LISTENER_PARAM_FIELD_SOCK_ADDR |
                                UCP_LISTENER_PARAM_FIELD_CONN_HANDLER;
    params.sockaddr.addr      = (const struct sockaddr*)&listen_addr;
    params.sockaddr.addrlen   = sizeof(listen_addr);
    params.conn_handler.cb    = server_conn_handle_cb;
    params.conn_handler.arg   = context;

    /* Create a listener on the server side to listen on the given address.*/
    status = ucp_listener_create(ucp_worker, &params, listener);
    if (status != UCS_OK) {
        fprintf(stderr, "failed to listen (%s)\n", ucs_status_string(status));
    }

    return status;
}

/**
 * Initialize the UCP context and worker.
 */
static int init_context(ucp_context_h *ucp_context, ucp_worker_h *ucp_worker)
{
    /* UCP objects */
    ucp_params_t ucp_params;
    ucs_status_t status;
    int ret = 0;

    memset(&ucp_params, 0, sizeof(ucp_params));

    /* UCP initialization */
    ucp_params.field_mask   = UCP_PARAM_FIELD_FEATURES     |
                              UCP_PARAM_FIELD_REQUEST_SIZE |
                              UCP_PARAM_FIELD_REQUEST_INIT;
    ucp_params.features     = UCP_FEATURE_STREAM;

    ucp_params.request_size = sizeof(test_req_t);
    ucp_params.request_init = request_init;

    status = ucp_init(&ucp_params, NULL, ucp_context);
    if (status != UCS_OK) {
        fprintf(stderr, "failed to ucp_init (%s)\n", ucs_status_string(status));
        ret = -1;
        goto err;
    }

    ret = init_worker(*ucp_context, ucp_worker);
    if (ret != 0) {
        goto err_cleanup;
    }

    return ret;

err_cleanup:
    ucp_cleanup(*ucp_context);
err:
    return ret;
}


int main(int argc, char **argv)
{
    ucx_server_ctx_t context;
    char *server_addr = NULL;
    int ret;

    /* UCP objects */
    ucp_context_h ucp_context;
    ucp_listener_h listener;
    ucp_worker_h ucp_worker;
    ucs_status_t status;
    ucp_ep_h ep;

    ret = parse_cmd(argc, argv, &server_addr);
    if (ret != 0) {
        goto err;
    }

    /* Initialize the UCX required objects */
    ret = init_context(&ucp_context, &ucp_worker);
    if (ret != 0) {
        goto err;
    }

    /* Client-Server initialization */
    if (server_addr == NULL) {
        /* Server side */
        /* Save the server's context. */
        context.ctx = ucp_context;

        /* Create a listener on the created worker.
         * This listener will stay open for listening to incoming connection
         * requests from the client */
        status = start_server(ucp_worker, &context, &listener);
        if (status != UCS_OK) {
            fprintf(stderr, "failed to start server\n");
            goto err_worker;
        }

        /* Server is always up listening */
        printf("Waiting for connection...\n");
        while (1) {
            ucp_worker_progress(ucp_worker);
        }
    } else {
        /* Client side */
        status = start_client(ucp_worker, server_addr, &ep);
        if (status != UCS_OK) {
            fprintf(stderr, "failed to start client\n");
            goto err_worker;
        }

        /* Client-Server communication via Stream API */
        ret = send_recv_stream(ucp_worker, ep, 0);

        /* Close the endpoint to the server */
        ep_close(ucp_worker, ep);
    }

err_worker:
    ucp_worker_destroy(ucp_worker);

    ucp_cleanup(ucp_context);
err:
    return ret;
}<|MERGE_RESOLUTION|>--- conflicted
+++ resolved
@@ -121,50 +121,6 @@
 }
 
 /**
-<<<<<<< HEAD
-=======
- * Initialize the server side. The server starts listening on the set address
- * and waits for its connected endpoint to be created.
- */
-static int start_server(ucp_worker_h ucp_worker, ucx_server_ctx_t *context,
-                        ucp_listener_h *listener)
-{
-    struct sockaddr_in listen_addr;
-    ucp_listener_params_t params;
-    ucp_listener_attr_t attr;
-    ucs_status_t status;
-
-    set_listen_addr(&listen_addr);
-
-    params.field_mask         = UCP_LISTENER_PARAM_FIELD_SOCK_ADDR |
-                                UCP_LISTENER_PARAM_FIELD_ACCEPT_HANDLER;
-    params.sockaddr.addr      = (const struct sockaddr*)&listen_addr;
-    params.sockaddr.addrlen   = sizeof(listen_addr);
-    params.accept_handler.cb  = server_accept_cb;
-    params.accept_handler.arg = context;
-
-    /* Create a listener on the server side to listen on the given address.*/
-    status = ucp_listener_create(ucp_worker, &params, listener);
-    if (status != UCS_OK) {
-        fprintf(stderr, "failed to listen (%s)\n", ucs_status_string(status));
-        goto out;
-    }
-
-    /* Query the created listener to get the port it is listening on. */
-    attr.field_mask = UCP_LISTENER_ATTR_FIELD_PORT;
-    status = ucp_listener_query(*listener, &attr);
-    if (status != UCS_OK) {
-        fprintf(stderr, "failed to query the listener (%s)\n",
-                ucs_status_string(status));
-    }
-    fprintf(stderr,"server is listening on port %d\n", attr.port);
-
-out:
-    return status;
-}
-
-/**
->>>>>>> f5e00419
  * Initialize the client side. Create an endpoint from the client side to be
  * connected to the remote server (to the given IP).
  */
@@ -448,6 +404,7 @@
 {
     struct sockaddr_in listen_addr;
     ucp_listener_params_t params;
+    ucp_listener_attr_t attr;
     ucs_status_t status;
 
     set_listen_addr(&listen_addr);
@@ -463,8 +420,20 @@
     status = ucp_listener_create(ucp_worker, &params, listener);
     if (status != UCS_OK) {
         fprintf(stderr, "failed to listen (%s)\n", ucs_status_string(status));
-    }
-
+        goto out;
+    }
+
+    /* Query the created listener to get the port it is listening on. */
+    attr.field_mask = UCP_LISTENER_ATTR_FIELD_PORT;
+    status = ucp_listener_query(*listener, &attr);
+    if (status != UCS_OK) {
+        fprintf(stderr, "failed to query the listener (%s)\n",
+                ucs_status_string(status));
+        goto out;
+    }
+    fprintf(stderr,"server is listening on port %d\n", attr.port);
+
+out:
     return status;
 }
 
